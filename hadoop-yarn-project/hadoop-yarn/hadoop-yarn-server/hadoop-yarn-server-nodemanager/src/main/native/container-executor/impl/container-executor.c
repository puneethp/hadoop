/**
 * Licensed to the Apache Software Foundation (ASF) under one
 * or more contributor license agreements.  See the NOTICE file
 * distributed with this work for additional information
 * regarding copyright ownership.  The ASF licenses this file
 * to you under the Apache License, Version 2.0 (the
 * "License"); you may not use this file except in compliance
 * with the License.  You may obtain a copy of the License at
 *
 *     http://www.apache.org/licenses/LICENSE-2.0
 *
 * Unless required by applicable law or agreed to in writing, software
 * distributed under the License is distributed on an "AS IS" BASIS,
 * WITHOUT WARRANTIES OR CONDITIONS OF ANY KIND, either express or implied.
 * See the License for the specific language governing permissions and
 * limitations under the License.
 */

#include "configuration.h"
#include "container-executor.h"

#include <dirent.h>
#include <fcntl.h>
#include <fts.h>
#include <errno.h>
#include <grp.h>
#include <unistd.h>
#include <signal.h>
#include <stdarg.h>
#include <stdio.h>
#include <stdlib.h>
#include <string.h>
#include <limits.h>
#include <sys/stat.h>
#include <sys/mount.h>

static const int DEFAULT_MIN_USERID = 1000;

static const char* DEFAULT_BANNED_USERS[] = {"mapred", "hdfs", "bin", 0};

//struct to store the user details
struct passwd *user_detail = NULL;

FILE* LOGFILE = NULL;
FILE* ERRORFILE = NULL;

static uid_t nm_uid = -1;
static gid_t nm_gid = -1;

char *concatenate(char *concat_pattern, char *return_path_name,
   int numArgs, ...);

void set_nm_uid(uid_t user, gid_t group) {
  nm_uid = user;
  nm_gid = group;
}

/**
 * get the executable filename.
 */
char* get_executable() {
  char buffer[PATH_MAX];
  snprintf(buffer, PATH_MAX, "/proc/%u/exe", getpid());
  char *filename = malloc(PATH_MAX);
  ssize_t len = readlink(buffer, filename, PATH_MAX);
  if (len == -1) {
    fprintf(ERRORFILE, "Can't get executable name from %s - %s\n", buffer,
            strerror(errno));
    exit(-1);
  } else if (len >= PATH_MAX) {
    fprintf(ERRORFILE, "Executable name %.*s is longer than %d characters.\n",
            PATH_MAX, filename, PATH_MAX);
    exit(-1);
  }
  filename[len] = '\0';
  return filename;
}

int check_executor_permissions(char *executable_file) {

  errno = 0;
  char * resolved_path = realpath(executable_file, NULL);
  if (resolved_path == NULL) {
    fprintf(ERRORFILE,
        "Error resolving the canonical name for the executable : %s!",
        strerror(errno));
    return -1;
  }

  struct stat filestat;
  errno = 0;
  if (stat(resolved_path, &filestat) != 0) {
    fprintf(ERRORFILE, 
            "Could not stat the executable : %s!.\n", strerror(errno));
    return -1;
  }

  uid_t binary_euid = filestat.st_uid; // Binary's user owner
  gid_t binary_gid = filestat.st_gid; // Binary's group owner

  // Effective uid should be root
  if (binary_euid != 0) {
    fprintf(LOGFILE,
        "The container-executor binary should be user-owned by root.\n");
    return -1;
  }

  if (binary_gid != getgid()) {
    fprintf(LOGFILE, "The configured nodemanager group %d is different from"
            " the group of the executable %d\n", getgid(), binary_gid);
    return -1;
  }

  // check others do not have read/write/execute permissions
  if ((filestat.st_mode & S_IROTH) == S_IROTH || (filestat.st_mode & S_IWOTH)
      == S_IWOTH || (filestat.st_mode & S_IXOTH) == S_IXOTH) {
    fprintf(LOGFILE,
            "The container-executor binary should not have read or write or"
            " execute for others.\n");
    return -1;
  }

  // Binary should be setuid/setgid executable
  if ((filestat.st_mode & S_ISUID) == 0) {
    fprintf(LOGFILE, "The container-executor binary should be set setuid.\n");
    return -1;
  }

  return 0;
}

/**
 * Change the effective user id to limit damage.
 */
static int change_effective_user(uid_t user, gid_t group) {
  if (geteuid() == user) {
    return 0;
  }
  if (seteuid(0) != 0) {
    return -1;
  }
  if (setegid(group) != 0) {
    fprintf(LOGFILE, "Failed to set effective group id %d - %s\n", group,
            strerror(errno));
    return -1;
  }
  if (seteuid(user) != 0) {
    fprintf(LOGFILE, "Failed to set effective user id %d - %s\n", user,
            strerror(errno));
    return -1;
  }
  return 0;
}

/**
 * Write the pid of the current process to the cgroup file.
 * cgroup_file: Path to cgroup file where pid needs to be written to.
 */
static int write_pid_to_cgroup_as_root(const char* cgroup_file, pid_t pid) {
  uid_t user = geteuid();
  gid_t group = getegid();
  if (change_effective_user(0, 0) != 0) {
    return -1;
  }

  // open
  int cgroup_fd = open(cgroup_file, O_WRONLY | O_APPEND, 0);
  if (cgroup_fd == -1) {
    fprintf(LOGFILE, "Can't open file %s as node manager - %s\n", cgroup_file,
           strerror(errno));
    return -1;
  }

  // write pid
  char pid_buf[21];
  snprintf(pid_buf, sizeof(pid_buf), "%d", pid);
  ssize_t written = write(cgroup_fd, pid_buf, strlen(pid_buf));
  close(cgroup_fd);
  if (written == -1) {
    fprintf(LOGFILE, "Failed to write pid to file %s - %s\n",
       cgroup_file, strerror(errno));
    return -1;
  }

  // Revert back to the calling user.
  if (change_effective_user(user, group)) {
    return -1;
  }

  return 0;
}

/**
 * Write the pid of the current process into the pid file.
 * pid_file: Path to pid file where pid needs to be written to
 */
static int write_pid_to_file_as_nm(const char* pid_file, pid_t pid) {
  uid_t user = geteuid();
  gid_t group = getegid();
  if (change_effective_user(nm_uid, nm_gid) != 0) {
    return -1;
  }

  char *temp_pid_file = concatenate("%s.tmp", "pid_file_path", 1, pid_file);

  // create with 700
  int pid_fd = open(temp_pid_file, O_WRONLY|O_CREAT|O_EXCL, S_IRWXU);
  if (pid_fd == -1) {
    fprintf(LOGFILE, "Can't open file %s as node manager - %s\n", temp_pid_file,
           strerror(errno));
    free(temp_pid_file);
    return -1;
  }

  // write pid to temp file
  char pid_buf[21];
  snprintf(pid_buf, 21, "%d", pid);
  ssize_t written = write(pid_fd, pid_buf, strlen(pid_buf));
  close(pid_fd);
  if (written == -1) {
    fprintf(LOGFILE, "Failed to write pid to file %s as node manager - %s\n",
       temp_pid_file, strerror(errno));
    free(temp_pid_file);
    return -1;
  }

  // rename temp file to actual pid file
  // use rename as atomic
  if (rename(temp_pid_file, pid_file)) {
    fprintf(LOGFILE, "Can't move pid file from %s to %s as node manager - %s\n",
        temp_pid_file, pid_file, strerror(errno));
    unlink(temp_pid_file);
    free(temp_pid_file);
    return -1;
  }

  // Revert back to the calling user.
  if (change_effective_user(user, group)) {
	free(temp_pid_file);
    return -1;
  }

  free(temp_pid_file);
  return 0;
}

/**
 * Change the real and effective user and group to abandon the super user
 * priviledges.
 */
int change_user(uid_t user, gid_t group) {
  if (user == getuid() && user == geteuid() && 
      group == getgid() && group == getegid()) {
    return 0;
  }

  if (seteuid(0) != 0) {
    fprintf(LOGFILE, "unable to reacquire root - %s\n", strerror(errno));
    fprintf(LOGFILE, "Real: %d:%d; Effective: %d:%d\n",
	    getuid(), getgid(), geteuid(), getegid());
    return SETUID_OPER_FAILED;
  }
  if (setgid(group) != 0) {
    fprintf(LOGFILE, "unable to set group to %d - %s\n", group, 
            strerror(errno));
    fprintf(LOGFILE, "Real: %d:%d; Effective: %d:%d\n",
	    getuid(), getgid(), geteuid(), getegid());
    return SETUID_OPER_FAILED;
  }
  if (setuid(user) != 0) {
    fprintf(LOGFILE, "unable to set user to %d - %s\n", user, strerror(errno));
    fprintf(LOGFILE, "Real: %d:%d; Effective: %d:%d\n",
	    getuid(), getgid(), geteuid(), getegid());
    return SETUID_OPER_FAILED;
  }

  return 0;
}

/**
 * Utility function to concatenate argB to argA using the concat_pattern.
 */
char *concatenate(char *concat_pattern, char *return_path_name, 
                  int numArgs, ...) {
  va_list ap;
  va_start(ap, numArgs);
  int strlen_args = 0;
  char *arg = NULL;
  int j;
  for (j = 0; j < numArgs; j++) {
    arg = va_arg(ap, char*);
    if (arg == NULL) {
      fprintf(LOGFILE, "One of the arguments passed for %s in null.\n",
          return_path_name);
      return NULL;
    }
    strlen_args += strlen(arg);
  }
  va_end(ap);

  char *return_path = NULL;
  int str_len = strlen(concat_pattern) + strlen_args + 1;

  return_path = (char *) malloc(str_len);
  if (return_path == NULL) {
    fprintf(LOGFILE, "Unable to allocate memory for %s.\n", return_path_name);
    return NULL;
  }
  va_start(ap, numArgs);
  vsnprintf(return_path, str_len, concat_pattern, ap);
  va_end(ap);
  return return_path;
}

/**
 * Get the app-directory path from nm_root, user name and app-id
 */
char *get_app_directory(const char * nm_root, const char *user,
                        const char *app_id) {
  return concatenate(NM_APP_DIR_PATTERN, "app_dir_path", 3, nm_root, user,
      app_id);
}

/**
 * Get the user directory of a particular user
 */
char *get_user_directory(const char *nm_root, const char *user) {
  return concatenate(USER_DIR_PATTERN, "user_dir_path", 2, nm_root, user);
}

/**
 * Get the container directory for the given container_id
 */
char *get_container_work_directory(const char *nm_root, const char *user,
				 const char *app_id, const char *container_id) {
  return concatenate(CONTAINER_DIR_PATTERN, "container_dir_path", 4,
                     nm_root, user, app_id, container_id);
}

char *get_container_launcher_file(const char* work_dir) {
  return concatenate("%s/%s", "container launcher", 2, work_dir, CONTAINER_SCRIPT);
}

char *get_container_credentials_file(const char* work_dir) {
  return concatenate("%s/%s", "container credentials", 2, work_dir,
      CREDENTIALS_FILENAME);
}

/**
 * Get the app log directory under the given log_root
 */
char* get_app_log_directory(const char *log_root, const char* app_id) {
  return concatenate("%s/%s", "app log dir", 2, log_root,
                             app_id);
}

/**
 * Get the tmp directory under the working directory
 */
char *get_tmp_directory(const char *work_dir) {
  return concatenate("%s/%s", "tmp dir", 2, work_dir, TMP_DIR);
}

/**
 * Ensure that the given path and all of the parent directories are created
 * with the desired permissions.
 */
int mkdirs(const char* path, mode_t perm) {
  char *buffer = strdup(path);
  char *token;
  int cwd = open("/", O_RDONLY);
  if (cwd == -1) {
    fprintf(LOGFILE, "Can't open / in %s - %s\n", path, strerror(errno));
    free(buffer);
    return -1;
  }
  for(token = strtok(buffer, "/"); token != NULL; token = strtok(NULL, "/")) {
    if (mkdirat(cwd, token, perm) != 0) {
      if (errno != EEXIST) {
        fprintf(LOGFILE, "Can't create directory %s in %s - %s\n", 
                token, path, strerror(errno));
        close(cwd);
        free(buffer);
        return -1;
      }
    }
    int new_dir = openat(cwd, token, O_RDONLY);
    close(cwd);
    cwd = new_dir;
    if (cwd == -1) {
      fprintf(LOGFILE, "Can't open %s in %s - %s\n", token, path, 
              strerror(errno));
      free(buffer);
      return -1;
    }
  }
  free(buffer);
  close(cwd);
  return 0;
}

/**
 * Function to prepare the container directories.
 * It creates the container work and log directories.
 */
static int create_container_directories(const char* user, const char *app_id, 
    const char *container_id, char* const* local_dir, char* const* log_dir, const char *work_dir) {
  // create dirs as 0750
  const mode_t perms = S_IRWXU | S_IRGRP | S_IXGRP;
  if (app_id == NULL || container_id == NULL || user == NULL || user_detail == NULL || user_detail->pw_name == NULL) {
    fprintf(LOGFILE, 
            "Either app_id, container_id or the user passed is null.\n");
    return -1;
  }

  int result = -1;
  char* const* local_dir_ptr;
  for(local_dir_ptr = local_dir; *local_dir_ptr != NULL; ++local_dir_ptr) {
    char *container_dir = get_container_work_directory(*local_dir_ptr, user, app_id, 
                                                container_id);
    if (container_dir == NULL) {
      return -1;
    }
    if (mkdirs(container_dir, perms) == 0) {
      result = 0;
    }
    // continue on to create other work directories
    free(container_dir);

  }
  if (result != 0) {
    return result;
  }

  result = -1;
  // also make the directory for the container logs
  char *combined_name = malloc(strlen(app_id) + strlen(container_id) + 2);
  if (combined_name == NULL) {
    fprintf(LOGFILE, "Malloc of combined name failed\n");
    result = -1;
  } else {
    sprintf(combined_name, "%s/%s", app_id, container_id);

    char* const* log_dir_ptr;
    for(log_dir_ptr = log_dir; *log_dir_ptr != NULL; ++log_dir_ptr) {
      char *container_log_dir = get_app_log_directory(*log_dir_ptr, combined_name);
      if (container_log_dir == NULL) {
        free(combined_name);
        return -1;
      } else if (mkdirs(container_log_dir, perms) != 0) {
    	free(container_log_dir);
      } else {
    	result = 0;
    	free(container_log_dir);
      }
    }
    free(combined_name);
  }

  if (result != 0) {
    return result;
  }

  result = -1;
  // also make the tmp directory
  char *tmp_dir = get_tmp_directory(work_dir);

  if (tmp_dir == NULL) {
    return -1;
  }
  if (mkdirs(tmp_dir, perms) == 0) {
    result = 0;
  }
  free(tmp_dir);

  return result;
}

/**
 * Load the user information for a given user name.
 */
static struct passwd* get_user_info(const char* user) {
  int string_size = sysconf(_SC_GETPW_R_SIZE_MAX);
  void* buffer = malloc(string_size + sizeof(struct passwd));
  struct passwd *result = NULL;
  if (getpwnam_r(user, buffer, buffer + sizeof(struct passwd), string_size,
		 &result) != 0) {
    free(buffer);
    fprintf(LOGFILE, "Can't get user information %s - %s\n", user,
	    strerror(errno));
    return NULL;
  }
  return result;
}

int is_whitelisted(const char *user) {
  char **whitelist = get_values(ALLOWED_SYSTEM_USERS_KEY);
  char **users = whitelist;
  if (whitelist != NULL) {
    for(; *users; ++users) {
      if (strncmp(*users, user, LOGIN_NAME_MAX) == 0) {
        free_values(whitelist);
        return 1;
      }
    }
    free_values(whitelist);
  }
  return 0;
}

/**
 * Is the user a real user account?
 * Checks:
 *   1. Not root
 *   2. UID is above the minimum configured.
 *   3. Not in banned user list
 * Returns NULL on failure
 */
struct passwd* check_user(const char *user) {
  if (strcmp(user, "root") == 0) {
    fprintf(LOGFILE, "Running as root is not allowed\n");
    fflush(LOGFILE);
    return NULL;
  }
  char *min_uid_str = get_value(MIN_USERID_KEY);
  int min_uid = DEFAULT_MIN_USERID;
  if (min_uid_str != NULL) {
    char *end_ptr = NULL;
    min_uid = strtol(min_uid_str, &end_ptr, 10);
    if (min_uid_str == end_ptr || *end_ptr != '\0') {
      fprintf(LOGFILE, "Illegal value of %s for %s in configuration\n", 
	      min_uid_str, MIN_USERID_KEY);
      fflush(LOGFILE);
      free(min_uid_str);
      return NULL;
    }
    free(min_uid_str);
  }
  struct passwd *user_info = get_user_info(user);
  if (NULL == user_info) {
    fprintf(LOGFILE, "User %s not found\n", user);
    fflush(LOGFILE);
    return NULL;
  }
  if (user_info->pw_uid < min_uid && !is_whitelisted(user)) {
    fprintf(LOGFILE, "Requested user %s is not whitelisted and has id %d,"
	    "which is below the minimum allowed %d\n", user, user_info->pw_uid, min_uid);
    fflush(LOGFILE);
    free(user_info);
    return NULL;
  }
  char **banned_users = get_values(BANNED_USERS_KEY);
  char **banned_user = (banned_users == NULL) ? 
    (char**) DEFAULT_BANNED_USERS : banned_users;
  for(; *banned_user; ++banned_user) {
    if (strcmp(*banned_user, user) == 0) {
      free(user_info);
      if (banned_users != (char**)DEFAULT_BANNED_USERS) {
        free_values(banned_users);
      }
      fprintf(LOGFILE, "Requested user %s is banned\n", user);
      return NULL;
    }
  }
  if (banned_users != NULL && banned_users != (char**)DEFAULT_BANNED_USERS) {
    free_values(banned_users);
  }
  return user_info;
}

/**
 * function used to populate and user_details structure.
 */
int set_user(const char *user) {
  // free any old user
  if (user_detail != NULL) {
    free(user_detail);
    user_detail = NULL;
  }
  user_detail = check_user(user);
  if (user_detail == NULL) {
    return -1;
  }

  if (geteuid() == user_detail->pw_uid) {
    return 0;
  }

  if (initgroups(user, user_detail->pw_gid) != 0) {
    fprintf(LOGFILE, "Error setting supplementary groups for user %s: %s\n",
        user, strerror(errno));
    return -1;
  }

  return change_effective_user(user_detail->pw_uid, user_detail->pw_gid);
}

/**
 * Change the ownership of the given file or directory to the new user.
 */
static int change_owner(const char* path, uid_t user, gid_t group) {
  if (geteuid() == user && getegid() == group) {
    return 0;
  } else {
    uid_t old_user = geteuid();
    gid_t old_group = getegid();
    if (change_effective_user(0, group) != 0) {
      return -1;
    }
    if (chown(path, user, group) != 0) {
      fprintf(LOGFILE, "Can't chown %s to %d:%d - %s\n", path, user, group,
	      strerror(errno));
      return -1;
    }
    return change_effective_user(old_user, old_group);
  }
}

/**
 * Create a top level directory for the user.
 * It assumes that the parent directory is *not* writable by the user.
 * It creates directories with 02750 permissions owned by the user
 * and with the group set to the node manager group.
 * return non-0 on failure
 */
int create_directory_for_user(const char* path) {
  // set 2750 permissions and group sticky bit
  mode_t permissions = S_IRWXU | S_IRGRP | S_IXGRP | S_ISGID;
  uid_t user = geteuid();
  gid_t group = getegid();
  uid_t root = 0;
  int ret = 0;

  if(getuid() == root) {
    ret = change_effective_user(root, nm_gid);
  }

  if (ret == 0) {
    if (0 == mkdir(path, permissions) || EEXIST == errno) {
      // need to reassert the group sticky bit
      if (chmod(path, permissions) != 0) {
        fprintf(LOGFILE, "Can't chmod %s to add the sticky bit - %s\n",
                path, strerror(errno));
        ret = -1;
      } else if (change_owner(path, user, nm_gid) != 0) {
        fprintf(LOGFILE, "Failed to chown %s to %d:%d: %s\n", path, user, nm_gid,
            strerror(errno));
        ret = -1;
      }
    } else {
      fprintf(LOGFILE, "Failed to create directory %s - %s\n", path,
              strerror(errno));
      ret = -1;
    }
  }
  if (change_effective_user(user, group) != 0) {
    fprintf(LOGFILE, "Failed to change user to %i - %i\n", user, group);
 
    ret = -1;
  }
  return ret;
}

/**
 * Open a file as the node manager and return a file descriptor for it.
 * Returns -1 on error
 */
static int open_file_as_nm(const char* filename) {
  uid_t user = geteuid();
  gid_t group = getegid();
  if (change_effective_user(nm_uid, nm_gid) != 0) {
    return -1;
  }
  int result = open(filename, O_RDONLY);
  if (result == -1) {
    fprintf(LOGFILE, "Can't open file %s as node manager - %s\n", filename,
	    strerror(errno));
  }
  if (change_effective_user(user, group)) {
    result = -1;
  }
  return result;
}

/**
 * Copy a file from a fd to a given filename.
 * The new file must not exist and it is created with permissions perm.
 * The input stream is closed.
 * Return 0 if everything is ok.
 */
static int copy_file(int input, const char* in_filename, 
		     const char* out_filename, mode_t perm) {
  const int buffer_size = 128*1024;
  char buffer[buffer_size];
  int out_fd = open(out_filename, O_WRONLY|O_CREAT|O_EXCL|O_NOFOLLOW, perm);
  if (out_fd == -1) {
    fprintf(LOGFILE, "Can't open %s for output - %s\n", out_filename, 
            strerror(errno));
    return -1;
  }
  ssize_t len = read(input, buffer, buffer_size);
  while (len > 0) {
    ssize_t pos = 0;
    while (pos < len) {
      ssize_t write_result = write(out_fd, buffer + pos, len - pos);
      if (write_result <= 0) {
	fprintf(LOGFILE, "Error writing to %s - %s\n", out_filename,
		strerror(errno));
	close(out_fd);
	return -1;
      }
      pos += write_result;
    }
    len = read(input, buffer, buffer_size);
  }
  if (len < 0) {
    fprintf(LOGFILE, "Failed to read file %s - %s\n", in_filename, 
	    strerror(errno));
    close(out_fd);
    return -1;
  }
  if (close(out_fd) != 0) {
    fprintf(LOGFILE, "Failed to close file %s - %s\n", out_filename, 
	    strerror(errno));
    return -1;
  }
  close(input);
  return 0;
}

/**
 * Function to initialize the user directories of a user.
 */
int initialize_user(const char *user, char* const* local_dirs) {

  char *user_dir;
  char* const* local_dir_ptr;
  int failed = 0;
  for(local_dir_ptr = local_dirs; *local_dir_ptr != 0; ++local_dir_ptr) {
    user_dir = get_user_directory(*local_dir_ptr, user);
    if (user_dir == NULL) {
      fprintf(LOGFILE, "Couldn't get userdir directory for %s.\n", user);
      failed = 1;
      break;
    }
    if (create_directory_for_user(user_dir) != 0) {
      failed = 1;
    }
    free(user_dir);
  }
  return failed ? INITIALIZE_USER_FAILED : 0;
}

int create_log_dirs(const char *app_id, char * const * log_dirs) {

  char* const* log_root;
  char *any_one_app_log_dir = NULL;
  for(log_root=log_dirs; *log_root != NULL; ++log_root) {
    char *app_log_dir = get_app_log_directory(*log_root, app_id);
    if (app_log_dir == NULL) {
      // try the next one
    } else if (create_directory_for_user(app_log_dir) != 0) {
      free(app_log_dir);
      return -1;
    } else if (any_one_app_log_dir == NULL) {
      any_one_app_log_dir = app_log_dir;
    } else {
      free(app_log_dir);
    }
  }

  if (any_one_app_log_dir == NULL) {
    fprintf(LOGFILE, "Did not create any app-log directories\n");
    return -1;
  }
  free(any_one_app_log_dir);
  return 0;
}


/**
 * Function to prepare the application directories for the container.
 */
int initialize_app(const char *user, const char *app_id,
                   const char* nmPrivate_credentials_file,
                   char* const* local_dirs, char* const* log_roots,
                   char* const* args) {
<<<<<<< HEAD
  if (app_id == NULL || user == NULL) {
=======
  if (app_id == NULL || user == NULL || user_detail == NULL || user_detail->pw_name == NULL) {
>>>>>>> 6266273c
    fprintf(LOGFILE, "Either app_id is null or the user passed is null.\n");
    return INVALID_ARGUMENT_NUMBER;
  }

  // create the user directory on all disks
  int result = initialize_user(user, local_dirs);
  if (result != 0) {
    return result;
  }

  // create the log directories for the app on all disks
  int log_create_result = create_log_dirs(app_id, log_roots);
  if (log_create_result != 0) {
    return log_create_result;
  }

  // open up the credentials file
  int cred_file = open_file_as_nm(nmPrivate_credentials_file);
  if (cred_file == -1) {
    return -1;
  }

  // give up root privs
  if (change_user(user_detail->pw_uid, user_detail->pw_gid) != 0) {
    return -1;
  }

  // 750
  mode_t permissions = S_IRWXU | S_IRGRP | S_IXGRP;
  char* const* nm_root;
  char *primary_app_dir = NULL;
  for(nm_root=local_dirs; *nm_root != NULL; ++nm_root) {
    char *app_dir = get_app_directory(*nm_root, user, app_id);
    if (app_dir == NULL) {
      // try the next one
    } else if (mkdirs(app_dir, permissions) != 0) {
      free(app_dir);
    } else if (primary_app_dir == NULL) {
      primary_app_dir = app_dir;
    } else {
      free(app_dir);
    }
  }

  if (primary_app_dir == NULL) {
    fprintf(LOGFILE, "Did not create any app directories\n");
    return -1;
  }

  char *nmPrivate_credentials_file_copy = strdup(nmPrivate_credentials_file);
  // TODO: FIXME. The user's copy of creds should go to a path selected by
  // localDirAllocatoir
  char *cred_file_name = concatenate("%s/%s", "cred file", 2,
				   primary_app_dir, basename(nmPrivate_credentials_file_copy));
  if (cred_file_name == NULL) {
	free(nmPrivate_credentials_file_copy);
    return -1;
  }
  if (copy_file(cred_file, nmPrivate_credentials_file,
		  cred_file_name, S_IRUSR|S_IWUSR) != 0){
	free(nmPrivate_credentials_file_copy);
    return -1;
  }

  free(nmPrivate_credentials_file_copy);

  fclose(stdin);
  fflush(LOGFILE);
  if (LOGFILE != stdout) {
    fclose(stdout);
  }
  if (ERRORFILE != stderr) {
    fclose(stderr);
  }
  if (chdir(primary_app_dir) != 0) {
    fprintf(LOGFILE, "Failed to chdir to app dir - %s\n", strerror(errno));
    return -1;
  }
  execvp(args[0], args);
  fprintf(ERRORFILE, "Failure to exec app initialization process - %s\n",
	  strerror(errno));
  return -1;
}

int launch_container_as_user(const char *user, const char *app_id, 
                   const char *container_id, const char *work_dir,
                   const char *script_name, const char *cred_file,
                   const char* pid_file, char* const* local_dirs,
                   char* const* log_dirs, const char *resources_key,
                   char* const* resources_values) {
  int exit_code = -1;
  char *script_file_dest = NULL;
  char *cred_file_dest = NULL;
  script_file_dest = get_container_launcher_file(work_dir);
  if (script_file_dest == NULL) {
    exit_code = OUT_OF_MEMORY;
    goto cleanup;
  }
  cred_file_dest = get_container_credentials_file(work_dir);
  if (NULL == cred_file_dest) {
    exit_code = OUT_OF_MEMORY;
    goto cleanup;
  }

  // open launch script
  int container_file_source = open_file_as_nm(script_name);
  if (container_file_source == -1) {
    goto cleanup;
  }

  // open credentials
  int cred_file_source = open_file_as_nm(cred_file);
  if (cred_file_source == -1) {
    goto cleanup;
  }

  // setsid 
  pid_t pid = setsid();
  if (pid == -1) {
    exit_code = SETSID_OPER_FAILED;
    goto cleanup;
  }

  // write pid to pidfile
  if (pid_file == NULL
      || write_pid_to_file_as_nm(pid_file, pid) != 0) {
    exit_code = WRITE_PIDFILE_FAILED;
    goto cleanup;
  }

  // cgroups-based resource enforcement
  if (resources_key != NULL && ! strcmp(resources_key, "cgroups")) {

    // write pid to cgroups
    char* const* cgroup_ptr;
    for (cgroup_ptr = resources_values; cgroup_ptr != NULL && 
         *cgroup_ptr != NULL; ++cgroup_ptr) {
      if (strcmp(*cgroup_ptr, "none") != 0 &&
            write_pid_to_cgroup_as_root(*cgroup_ptr, pid) != 0) {
        exit_code = WRITE_CGROUP_FAILED;
        goto cleanup;
      }
    }
  }

  // create the user directory on all disks
  int result = initialize_user(user, local_dirs);
  if (result != 0) {
    return result;
  }

  // initializing log dirs
  int log_create_result = create_log_dirs(app_id, log_dirs);
  if (log_create_result != 0) {
    return log_create_result;
  }

  // give up root privs
  if (change_user(user_detail->pw_uid, user_detail->pw_gid) != 0) {
    exit_code = SETUID_OPER_FAILED;
    goto cleanup;
  }

  // Create container specific directories as user. If there are no resources
  // to localize for this container, app-directories and log-directories are
  // also created automatically as part of this call.
  if (create_container_directories(user, app_id, container_id, local_dirs,
                                   log_dirs, work_dir) != 0) {
    fprintf(LOGFILE, "Could not create container dirs");
    goto cleanup;
  }
  


  // 700
  if (copy_file(container_file_source, script_name, script_file_dest,S_IRWXU) != 0) {
    goto cleanup;
  }

  // 600
  if (copy_file(cred_file_source, cred_file, cred_file_dest,
        S_IRUSR | S_IWUSR) != 0) {
    goto cleanup;
  }

  fcloseall();
  umask(0027);
  if (chdir(work_dir) != 0) {
    fprintf(LOGFILE, "Can't change directory to %s -%s\n", work_dir,
	    strerror(errno));
    goto cleanup;
  }
  if (execlp(script_file_dest, script_file_dest, NULL) != 0) {
    fprintf(LOGFILE, "Couldn't execute the container launch file %s - %s", 
            script_file_dest, strerror(errno));
    exit_code = UNABLE_TO_EXECUTE_CONTAINER_SCRIPT;
    goto cleanup;
  }
  exit_code = 0;

 cleanup:
  free(script_file_dest);
  free(cred_file_dest);
  return exit_code;
}

int signal_container_as_user(const char *user, int pid, int sig) {
  if(pid <= 0) {
    return INVALID_CONTAINER_PID;
  }

  if (change_user(user_detail->pw_uid, user_detail->pw_gid) != 0) {
    return SETUID_OPER_FAILED;
  }

  //Don't continue if the process-group is not alive anymore.
  int has_group = 1;
  if (kill(-pid,0) < 0) {
    if (kill(pid, 0) < 0) {
      if (errno == ESRCH) {
        return INVALID_CONTAINER_PID;
      }
      fprintf(LOGFILE, "Error signalling container %d with %d - %s\n",
	      pid, sig, strerror(errno));
      return -1;
    } else {
      has_group = 0;
    }
  }

  if (kill((has_group ? -1 : 1) * pid, sig) < 0) {
    if(errno != ESRCH) {
      fprintf(LOGFILE, 
              "Error signalling process group %d with signal %d - %s\n", 
              -pid, sig, strerror(errno));
      fprintf(stderr, 
              "Error signalling process group %d with signal %d - %s\n", 
              -pid, sig, strerror(errno));
      fflush(LOGFILE);
      return UNABLE_TO_SIGNAL_CONTAINER;
    } else {
      return INVALID_CONTAINER_PID;
    }
  }
  fprintf(LOGFILE, "Killing process %s%d with %d\n",
	  (has_group ? "group " :""), pid, sig);
  return 0;
}

/**
 * Delete a final directory as the node manager user.
 */
static int rmdir_as_nm(const char* path) {
  int user_uid = geteuid();
  int user_gid = getegid();
  int ret = change_effective_user(nm_uid, nm_gid);
  if (ret == 0) {
    if (rmdir(path) != 0) {
      fprintf(LOGFILE, "rmdir of %s failed - %s\n", path, strerror(errno));
      ret = -1;
    }
  }
  // always change back
  if (change_effective_user(user_uid, user_gid) != 0) {
    ret = -1;
  }
  return ret;
}

/**
 * Recursively delete the given path.
 * full_path : the path to delete
 * needs_tt_user: the top level directory must be deleted by the tt user.
 */
static int delete_path(const char *full_path, 
                       int needs_tt_user) {
  int exit_code = 0;

  if (full_path == NULL) {
    fprintf(LOGFILE, "Path is null\n");
    exit_code = UNABLE_TO_BUILD_PATH; // may be malloc failed
  } else {
    char *(paths[]) = {strdup(full_path), 0};
    if (paths[0] == NULL) {
      fprintf(LOGFILE, "Malloc failed in delete_path\n");
      return -1;
    }
    // check to make sure the directory exists
    if (access(full_path, F_OK) != 0) {
      if (errno == ENOENT) {
        free(paths[0]);
        return 0;
      }
    }
    FTS* tree = fts_open(paths, FTS_PHYSICAL | FTS_XDEV, NULL);
    FTSENT* entry = NULL;
    int ret = 0;

    if (tree == NULL) {
      fprintf(LOGFILE,
              "Cannot open file traversal structure for the path %s:%s.\n", 
              full_path, strerror(errno));
      free(paths[0]);
      return -1;
    }
    while (((entry = fts_read(tree)) != NULL) && exit_code == 0) {
      switch (entry->fts_info) {

      case FTS_DP:        // A directory being visited in post-order
        if (!needs_tt_user ||
            strcmp(entry->fts_path, full_path) != 0) {
          if (rmdir(entry->fts_accpath) != 0) {
            fprintf(LOGFILE, "Couldn't delete directory %s - %s\n", 
                    entry->fts_path, strerror(errno));
            exit_code = -1;
          }
        }
        break;

      case FTS_F:         // A regular file
      case FTS_SL:        // A symbolic link
      case FTS_SLNONE:    // A broken symbolic link
      case FTS_DEFAULT:   // Unknown type of file
        if (unlink(entry->fts_accpath) != 0) {
          fprintf(LOGFILE, "Couldn't delete file %s - %s\n", entry->fts_path,
                  strerror(errno));
          exit_code = -1;
        }
        break;

      case FTS_DNR:       // Unreadable directory
        fprintf(LOGFILE, "Unreadable directory %s. Skipping..\n", 
                entry->fts_path);
        break;

      case FTS_D:         // A directory in pre-order
        // if the directory isn't readable, chmod it
        if ((entry->fts_statp->st_mode & 0200) == 0) {
          fprintf(LOGFILE, "Unreadable directory %s, chmoding.\n", 
                  entry->fts_path);
          if (chmod(entry->fts_accpath, 0700) != 0) {
            fprintf(LOGFILE, "Error chmoding %s - %s, continuing\n", 
                    entry->fts_path, strerror(errno));
          }
        }
        break;

      case FTS_NS:        // A file with no stat(2) information
        // usually a root directory that doesn't exist
        fprintf(LOGFILE, "Directory not found %s\n", entry->fts_path);
        break;

      case FTS_DC:        // A directory that causes a cycle
      case FTS_DOT:       // A dot directory
      case FTS_NSOK:      // No stat information requested
        break;

      case FTS_ERR:       // Error return
        fprintf(LOGFILE, "Error traversing directory %s - %s\n", 
                entry->fts_path, strerror(entry->fts_errno));
        exit_code = -1;
        break;
        break;
      default:
        exit_code = -1;
        break;
      }
    }
    ret = fts_close(tree);
    if (exit_code == 0 && ret != 0) {
      fprintf(LOGFILE, "Error in fts_close while deleting %s\n", full_path);
      exit_code = -1;
    }
    if (needs_tt_user) {
      // If the delete failed, try a final rmdir as root on the top level.
      // That handles the case where the top level directory is in a directory
      // that is owned by the node manager.
      exit_code = rmdir_as_nm(full_path);
    }
    free(paths[0]);
  }
  return exit_code;
}

/**
 * Delete the given directory as the user from each of the directories
 * user: the user doing the delete
 * subdir: the subdir to delete (if baseDirs is empty, this is treated as
           an absolute path)
 * baseDirs: (optional) the baseDirs where the subdir is located
 */
int delete_as_user(const char *user,
                   const char *subdir,
                   char* const* baseDirs) {
  int ret = 0;

  char** ptr;

  // TODO: No switching user? !!!!
  if (baseDirs == NULL || *baseDirs == NULL) {
    return delete_path(subdir, strlen(subdir) == 0);
  }
  // do the delete
  for(ptr = (char**)baseDirs; *ptr != NULL; ++ptr) {
    char* full_path = concatenate("%s/%s", "user subdir", 2,
                              *ptr, subdir);
    if (full_path == NULL) {
      return -1;
    }
    int this_ret = delete_path(full_path, strlen(subdir) == 0);
    free(full_path);
    // delete as much as we can, but remember the error
    if (this_ret != 0) {
      ret = this_ret;
    }
  }
  return ret;
}

void chown_dir_contents(const char *dir_path, uid_t uid, gid_t gid) {
  DIR *dp;
  struct dirent *ep;

  char *path_tmp = malloc(strlen(dir_path) + NAME_MAX + 2);
  if (path_tmp == NULL) {
    return;
  }

  char *buf = stpncpy(path_tmp, dir_path, strlen(dir_path));
  *buf++ = '/';
     
  dp = opendir(dir_path);
  if (dp != NULL) {
    while (ep = readdir(dp)) {
      stpncpy(buf, ep->d_name, strlen(ep->d_name));
      buf[strlen(ep->d_name)] = '\0';
      change_owner(path_tmp, uid, gid);
    }
    closedir(dp);
  }

  free(path_tmp);
}

/**
 * Mount a cgroup controller at the requested mount point and create
 * a hierarchy for the Hadoop NodeManager to manage.
 * pair: a key-value pair of the form "controller=mount-path"
 * hierarchy: the top directory of the hierarchy for the NM
 */
int mount_cgroup(const char *pair, const char *hierarchy) {
  char *controller = malloc(strlen(pair));
  char *mount_path = malloc(strlen(pair));
  char hier_path[PATH_MAX];
  int result = 0;

  if (get_kv_key(pair, controller, strlen(pair)) < 0 ||
      get_kv_value(pair, mount_path, strlen(pair)) < 0) {
    fprintf(LOGFILE, "Failed to mount cgroup controller; invalid option: %s\n",
              pair);
    result = -1; 
  } else {
    if (mount("none", mount_path, "cgroup", 0, controller) == 0) {
      char *buf = stpncpy(hier_path, mount_path, strlen(mount_path));
      *buf++ = '/';
      snprintf(buf, PATH_MAX - (buf - hier_path), "%s", hierarchy);

      // create hierarchy as 0750 and chown to Hadoop NM user
      const mode_t perms = S_IRWXU | S_IRGRP | S_IXGRP;
      if (mkdirs(hier_path, perms) == 0) {
        change_owner(hier_path, nm_uid, nm_gid);
        chown_dir_contents(hier_path, nm_uid, nm_gid);
      }
    } else {
      fprintf(LOGFILE, "Failed to mount cgroup controller %s at %s - %s\n",
                controller, mount_path, strerror(errno));
      // if controller is already mounted, don't stop trying to mount others
      if (errno != EBUSY) {
        result = -1;
      }
    }
  }

  free(controller);
  free(mount_path);

  return result;
}
<|MERGE_RESOLUTION|>--- conflicted
+++ resolved
@@ -785,11 +785,7 @@
                    const char* nmPrivate_credentials_file,
                    char* const* local_dirs, char* const* log_roots,
                    char* const* args) {
-<<<<<<< HEAD
-  if (app_id == NULL || user == NULL) {
-=======
   if (app_id == NULL || user == NULL || user_detail == NULL || user_detail->pw_name == NULL) {
->>>>>>> 6266273c
     fprintf(LOGFILE, "Either app_id is null or the user passed is null.\n");
     return INVALID_ARGUMENT_NUMBER;
   }
@@ -961,7 +957,6 @@
     fprintf(LOGFILE, "Could not create container dirs");
     goto cleanup;
   }
-  
 
 
   // 700
