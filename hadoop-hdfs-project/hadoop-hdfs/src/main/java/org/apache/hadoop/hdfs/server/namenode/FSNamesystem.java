/**
 * Licensed to the Apache Software Foundation (ASF) under one
 * or more contributor license agreements.  See the NOTICE file
 * distributed with this work for additional information
 * regarding copyright ownership.  The ASF licenses this file
 * to you under the Apache License, Version 2.0 (the
 * "License"); you may not use this file except in compliance
 * with the License.  You may obtain a copy of the License at
 *
 *     http://www.apache.org/licenses/LICENSE-2.0
 *
 * Unless required by applicable law or agreed to in writing, software
 * distributed under the License is distributed on an "AS IS" BASIS,
 * WITHOUT WARRANTIES OR CONDITIONS OF ANY KIND, either express or implied.
 * See the License for the specific language governing permissions and
 * limitations under the License.
 */
package org.apache.hadoop.hdfs.server.namenode;

import static org.apache.hadoop.fs.CommonConfigurationKeysPublic.IO_FILE_BUFFER_SIZE_DEFAULT;
import static org.apache.hadoop.fs.CommonConfigurationKeysPublic.IO_FILE_BUFFER_SIZE_KEY;
import static org.apache.hadoop.hdfs.DFSConfigKeys.DFS_BLOCK_SIZE_DEFAULT;
import static org.apache.hadoop.hdfs.DFSConfigKeys.DFS_BLOCK_SIZE_KEY;
import static org.apache.hadoop.hdfs.DFSConfigKeys.DFS_BYTES_PER_CHECKSUM_DEFAULT;
import static org.apache.hadoop.hdfs.DFSConfigKeys.DFS_BYTES_PER_CHECKSUM_KEY;
import static org.apache.hadoop.hdfs.DFSConfigKeys.DFS_CLIENT_WRITE_PACKET_SIZE_DEFAULT;
import static org.apache.hadoop.hdfs.DFSConfigKeys.DFS_CLIENT_WRITE_PACKET_SIZE_KEY;
import static org.apache.hadoop.hdfs.DFSConfigKeys.DFS_NAMENODE_ACCESSTIME_PRECISION_KEY;
import static org.apache.hadoop.hdfs.DFSConfigKeys.DFS_NAMENODE_DELEGATION_KEY_UPDATE_INTERVAL_DEFAULT;
import static org.apache.hadoop.hdfs.DFSConfigKeys.DFS_NAMENODE_DELEGATION_KEY_UPDATE_INTERVAL_KEY;
import static org.apache.hadoop.hdfs.DFSConfigKeys.DFS_NAMENODE_DELEGATION_TOKEN_MAX_LIFETIME_DEFAULT;
import static org.apache.hadoop.hdfs.DFSConfigKeys.DFS_NAMENODE_DELEGATION_TOKEN_MAX_LIFETIME_KEY;
import static org.apache.hadoop.hdfs.DFSConfigKeys.DFS_NAMENODE_DELEGATION_TOKEN_RENEW_INTERVAL_DEFAULT;
import static org.apache.hadoop.hdfs.DFSConfigKeys.DFS_NAMENODE_DELEGATION_TOKEN_RENEW_INTERVAL_KEY;
import static org.apache.hadoop.hdfs.DFSConfigKeys.DFS_NAMENODE_EDITS_DIR_KEY;
import static org.apache.hadoop.hdfs.DFSConfigKeys.DFS_NAMENODE_EDITS_DIR_REQUIRED_KEY;
import static org.apache.hadoop.hdfs.DFSConfigKeys.DFS_NAMENODE_MAX_OBJECTS_DEFAULT;
import static org.apache.hadoop.hdfs.DFSConfigKeys.DFS_NAMENODE_MAX_OBJECTS_KEY;
import static org.apache.hadoop.hdfs.DFSConfigKeys.DFS_NAMENODE_NAME_DIR_KEY;
import static org.apache.hadoop.hdfs.DFSConfigKeys.DFS_NAMENODE_REPLICATION_MIN_DEFAULT;
import static org.apache.hadoop.hdfs.DFSConfigKeys.DFS_NAMENODE_REPLICATION_MIN_KEY;
import static org.apache.hadoop.hdfs.DFSConfigKeys.DFS_NAMENODE_REPL_QUEUE_THRESHOLD_PCT_KEY;
import static org.apache.hadoop.hdfs.DFSConfigKeys.DFS_NAMENODE_RESOURCE_CHECK_INTERVAL_DEFAULT;
import static org.apache.hadoop.hdfs.DFSConfigKeys.DFS_NAMENODE_RESOURCE_CHECK_INTERVAL_KEY;
import static org.apache.hadoop.hdfs.DFSConfigKeys.DFS_NAMENODE_SAFEMODE_EXTENSION_KEY;
import static org.apache.hadoop.hdfs.DFSConfigKeys.DFS_NAMENODE_SAFEMODE_MIN_DATANODES_DEFAULT;
import static org.apache.hadoop.hdfs.DFSConfigKeys.DFS_NAMENODE_SAFEMODE_MIN_DATANODES_KEY;
import static org.apache.hadoop.hdfs.DFSConfigKeys.DFS_NAMENODE_SAFEMODE_THRESHOLD_PCT_DEFAULT;
import static org.apache.hadoop.hdfs.DFSConfigKeys.DFS_NAMENODE_SAFEMODE_THRESHOLD_PCT_KEY;
import static org.apache.hadoop.hdfs.DFSConfigKeys.DFS_HA_STANDBY_CHECKPOINTS_DEFAULT;
import static org.apache.hadoop.hdfs.DFSConfigKeys.DFS_HA_STANDBY_CHECKPOINTS_KEY;
import static org.apache.hadoop.hdfs.DFSConfigKeys.DFS_NAMENODE_SHARED_EDITS_DIR_KEY;
import static org.apache.hadoop.hdfs.DFSConfigKeys.DFS_NAMENODE_UPGRADE_PERMISSION_DEFAULT;
import static org.apache.hadoop.hdfs.DFSConfigKeys.DFS_NAMENODE_UPGRADE_PERMISSION_KEY;
import static org.apache.hadoop.hdfs.DFSConfigKeys.DFS_PERMISSIONS_ENABLED_DEFAULT;
import static org.apache.hadoop.hdfs.DFSConfigKeys.DFS_PERMISSIONS_ENABLED_KEY;
import static org.apache.hadoop.hdfs.DFSConfigKeys.DFS_PERSIST_BLOCKS_KEY;
import static org.apache.hadoop.hdfs.DFSConfigKeys.DFS_PERSIST_BLOCKS_DEFAULT;
import static org.apache.hadoop.hdfs.DFSConfigKeys.DFS_PERMISSIONS_SUPERUSERGROUP_DEFAULT;
import static org.apache.hadoop.hdfs.DFSConfigKeys.DFS_PERMISSIONS_SUPERUSERGROUP_KEY;
import static org.apache.hadoop.hdfs.DFSConfigKeys.DFS_REPLICATION_DEFAULT;
import static org.apache.hadoop.hdfs.DFSConfigKeys.DFS_REPLICATION_KEY;
import static org.apache.hadoop.hdfs.DFSConfigKeys.DFS_SUPPORT_APPEND_DEFAULT;
import static org.apache.hadoop.hdfs.DFSConfigKeys.DFS_SUPPORT_APPEND_KEY;
import static org.apache.hadoop.hdfs.server.common.Util.now;

import java.io.BufferedWriter;
import java.io.ByteArrayInputStream;
import java.io.DataInputStream;
import java.io.DataOutputStream;
import java.io.File;
import java.io.FileNotFoundException;
import java.io.FileWriter;
import java.io.IOException;
import java.io.PrintWriter;
import java.io.StringWriter;
import java.lang.management.ManagementFactory;
import java.net.InetAddress;
import java.net.URI;
import java.util.ArrayList;
import java.util.Arrays;
import java.util.Collection;
import java.util.Collections;
import java.util.Date;
import java.util.EnumSet;
import java.util.HashMap;
import java.util.HashSet;
import java.util.Iterator;
import java.util.List;
import java.util.Map;
import java.util.Set;
import java.util.concurrent.TimeUnit;
import java.util.concurrent.locks.ReentrantReadWriteLock;

import javax.management.NotCompliantMBeanException;
import javax.management.ObjectName;
import javax.management.StandardMBean;

import org.apache.commons.logging.Log;
import org.apache.commons.logging.LogFactory;
import org.apache.hadoop.HadoopIllegalArgumentException;
import org.apache.hadoop.classification.InterfaceAudience;
import org.apache.hadoop.conf.Configuration;
import org.apache.hadoop.fs.ContentSummary;
import org.apache.hadoop.fs.CreateFlag;
import org.apache.hadoop.fs.FileAlreadyExistsException;
import org.apache.hadoop.fs.FsServerDefaults;
import org.apache.hadoop.fs.InvalidPathException;
import org.apache.hadoop.fs.Options;
import org.apache.hadoop.fs.Options.Rename;
import org.apache.hadoop.fs.ParentNotDirectoryException;
import org.apache.hadoop.fs.Path;
import org.apache.hadoop.fs.UnresolvedLinkException;
import org.apache.hadoop.fs.permission.FsAction;
import org.apache.hadoop.fs.permission.FsPermission;
import org.apache.hadoop.fs.permission.PermissionStatus;
import org.apache.hadoop.ha.ServiceFailedException;
import org.apache.hadoop.hdfs.DFSUtil;
import org.apache.hadoop.hdfs.HAUtil;
import org.apache.hadoop.hdfs.HdfsConfiguration;
import org.apache.hadoop.hdfs.protocol.AlreadyBeingCreatedException;
import org.apache.hadoop.hdfs.protocol.Block;
import org.apache.hadoop.hdfs.protocol.ClientProtocol;
import org.apache.hadoop.hdfs.protocol.DatanodeID;
import org.apache.hadoop.hdfs.protocol.DatanodeInfo;
import org.apache.hadoop.hdfs.protocol.DirectoryListing;
import org.apache.hadoop.hdfs.protocol.ExtendedBlock;
import org.apache.hadoop.hdfs.protocol.HdfsConstants;
import org.apache.hadoop.hdfs.protocol.HdfsConstants.DatanodeReportType;
import org.apache.hadoop.hdfs.protocol.HdfsConstants.SafeModeAction;
import org.apache.hadoop.hdfs.protocol.HdfsConstants.UpgradeAction;
import org.apache.hadoop.hdfs.protocol.HdfsFileStatus;
import org.apache.hadoop.hdfs.protocol.LocatedBlock;
import org.apache.hadoop.hdfs.protocol.LocatedBlocks;
import org.apache.hadoop.hdfs.protocol.QuotaExceededException;
import org.apache.hadoop.hdfs.protocol.RecoveryInProgressException;
import org.apache.hadoop.hdfs.protocol.datatransfer.ReplaceDatanodeOnFailure;
import org.apache.hadoop.hdfs.security.token.block.BlockTokenSecretManager;
import org.apache.hadoop.hdfs.security.token.block.BlockTokenSecretManager.AccessMode;
import org.apache.hadoop.hdfs.security.token.delegation.DelegationTokenIdentifier;
import org.apache.hadoop.hdfs.security.token.delegation.DelegationTokenSecretManager;
import org.apache.hadoop.hdfs.server.blockmanagement.BlockInfo;
import org.apache.hadoop.hdfs.server.blockmanagement.BlockInfoUnderConstruction;
import org.apache.hadoop.hdfs.server.blockmanagement.BlockManager;
import org.apache.hadoop.hdfs.server.blockmanagement.DatanodeDescriptor;
import org.apache.hadoop.hdfs.server.blockmanagement.DatanodeManager;
import org.apache.hadoop.hdfs.server.blockmanagement.DatanodeStatistics;
import org.apache.hadoop.hdfs.server.common.GenerationStamp;
import org.apache.hadoop.hdfs.server.common.HdfsServerConstants.BlockUCState;
import org.apache.hadoop.hdfs.server.common.HdfsServerConstants.NamenodeRole;
import org.apache.hadoop.hdfs.server.common.HdfsServerConstants.StartupOption;
import org.apache.hadoop.hdfs.server.common.Storage;
import org.apache.hadoop.hdfs.server.common.UpgradeStatusReport;
import org.apache.hadoop.hdfs.server.common.Util;
import org.apache.hadoop.hdfs.server.namenode.LeaseManager.Lease;
import org.apache.hadoop.hdfs.server.namenode.NameNode.OperationCategory;
import org.apache.hadoop.hdfs.server.namenode.PendingDataNodeMessages.BlockReceivedDeleteMessage;
import org.apache.hadoop.hdfs.server.namenode.PendingDataNodeMessages.BlockReportMessage;
import org.apache.hadoop.hdfs.server.namenode.PendingDataNodeMessages.CommitBlockSynchronizationMessage;
import org.apache.hadoop.hdfs.server.namenode.PendingDataNodeMessages.DataNodeMessage;
import org.apache.hadoop.hdfs.server.namenode.ha.ActiveState;
import org.apache.hadoop.hdfs.server.namenode.ha.EditLogTailer;
import org.apache.hadoop.hdfs.server.namenode.ha.HAContext;
import org.apache.hadoop.hdfs.server.namenode.ha.HAState;
import org.apache.hadoop.hdfs.server.namenode.ha.StandbyCheckpointer;
import org.apache.hadoop.hdfs.server.namenode.ha.StandbyState;
import org.apache.hadoop.hdfs.server.namenode.metrics.FSNamesystemMBean;
import org.apache.hadoop.hdfs.server.protocol.DatanodeCommand;
import org.apache.hadoop.hdfs.server.protocol.DatanodeRegistration;
import org.apache.hadoop.hdfs.server.protocol.HeartbeatResponse;
import org.apache.hadoop.hdfs.server.protocol.NNHAStatusHeartbeat;
import org.apache.hadoop.hdfs.server.protocol.NamenodeCommand;
import org.apache.hadoop.hdfs.server.protocol.NamenodeRegistration;
import org.apache.hadoop.hdfs.server.protocol.NamespaceInfo;
import org.apache.hadoop.hdfs.server.protocol.UpgradeCommand;
import org.apache.hadoop.io.IOUtils;
import org.apache.hadoop.io.Text;
import org.apache.hadoop.ipc.Server;
import org.apache.hadoop.ipc.StandbyException;
import org.apache.hadoop.metrics2.annotation.Metric;
import org.apache.hadoop.metrics2.annotation.Metrics;
import org.apache.hadoop.metrics2.lib.DefaultMetricsSystem;
import org.apache.hadoop.metrics2.util.MBeans;
import org.apache.hadoop.net.NetworkTopology;
import org.apache.hadoop.net.Node;
import org.apache.hadoop.security.AccessControlException;
import org.apache.hadoop.security.UserGroupInformation;
import org.apache.hadoop.security.UserGroupInformation.AuthenticationMethod;
import org.apache.hadoop.security.token.SecretManager.InvalidToken;
import org.apache.hadoop.security.token.Token;
import org.apache.hadoop.security.token.delegation.DelegationKey;
import org.apache.hadoop.util.Daemon;
import org.apache.hadoop.util.VersionInfo;
import org.mortbay.util.ajax.JSON;

import com.google.common.annotations.VisibleForTesting;
import com.google.common.base.Preconditions;

import com.google.common.annotations.VisibleForTesting;

/***************************************************
 * FSNamesystem does the actual bookkeeping work for the
 * DataNode.
 *
 * It tracks several important tables.
 *
 * 1)  valid fsname --> blocklist  (kept on disk, logged)
 * 2)  Set of all valid blocks (inverted #1)
 * 3)  block --> machinelist (kept in memory, rebuilt dynamically from reports)
 * 4)  machine --> blocklist (inverted #2)
 * 5)  LRU cache of updated-heartbeat machines
 ***************************************************/
@InterfaceAudience.Private
@Metrics(context="dfs")
public class FSNamesystem implements Namesystem, FSClusterStats,
    FSNamesystemMBean, NameNodeMXBean {
  public static final Log LOG = LogFactory.getLog(FSNamesystem.class);

  private static final ThreadLocal<StringBuilder> auditBuffer =
    new ThreadLocal<StringBuilder>() {
      protected StringBuilder initialValue() {
        return new StringBuilder();
      }
  };

  private static final void logAuditEvent(UserGroupInformation ugi,
      InetAddress addr, String cmd, String src, String dst,
      HdfsFileStatus stat) {
    final StringBuilder sb = auditBuffer.get();
    sb.setLength(0);
    sb.append("ugi=").append(ugi).append("\t");
    sb.append("ip=").append(addr).append("\t");
    sb.append("cmd=").append(cmd).append("\t");
    sb.append("src=").append(src).append("\t");
    sb.append("dst=").append(dst).append("\t");
    if (null == stat) {
      sb.append("perm=null");
    } else {
      sb.append("perm=");
      sb.append(stat.getOwner()).append(":");
      sb.append(stat.getGroup()).append(":");
      sb.append(stat.getPermission());
    }
    auditLog.info(sb);
  }

  /**
   * Logger for audit events, noting successful FSNamesystem operations. Emits
   * to FSNamesystem.audit at INFO. Each event causes a set of tab-separated
   * <code>key=value</code> pairs to be written for the following properties:
   * <code>
   * ugi=&lt;ugi in RPC&gt;
   * ip=&lt;remote IP&gt;
   * cmd=&lt;command&gt;
   * src=&lt;src path&gt;
   * dst=&lt;dst path (optional)&gt;
   * perm=&lt;permissions (optional)&gt;
   * </code>
   */
  public static final Log auditLog = LogFactory.getLog(
      FSNamesystem.class.getName() + ".audit");

  static final int DEFAULT_MAX_CORRUPT_FILEBLOCKS_RETURNED = 100;
  static int BLOCK_DELETION_INCREMENT = 1000;
  private boolean isPermissionEnabled;
  private boolean persistBlocks;
  private UserGroupInformation fsOwner;
  private String supergroup;
  private PermissionStatus defaultPermission;
  private boolean standbyShouldCheckpoint;
  
  // Scan interval is not configurable.
  private static final long DELEGATION_TOKEN_REMOVER_SCAN_INTERVAL =
    TimeUnit.MILLISECONDS.convert(1, TimeUnit.HOURS);
  private DelegationTokenSecretManager dtSecretManager;

  //
  // Stores the correct file name hierarchy
  //
  FSDirectory dir;
  private BlockManager blockManager;
  private DatanodeStatistics datanodeStatistics;

  // Block pool ID used by this namenode
  private String blockPoolId;

  LeaseManager leaseManager = new LeaseManager(this); 

  Daemon smmthread = null;  // SafeModeMonitor thread
  
  Daemon nnrmthread = null; // NamenodeResourceMonitor thread

  private volatile boolean hasResourcesAvailable = false;
  private volatile boolean fsRunning = true;
  long systemStart = 0;

  //resourceRecheckInterval is how often namenode checks for the disk space availability
  private long resourceRecheckInterval;

  // The actual resource checker instance.
  NameNodeResourceChecker nnResourceChecker;

  private FsServerDefaults serverDefaults;
  // allow appending to hdfs files
  private boolean supportAppends = true;
  private ReplaceDatanodeOnFailure dtpReplaceDatanodeOnFailure = 
      ReplaceDatanodeOnFailure.DEFAULT;

  private volatile SafeModeInfo safeMode;  // safe mode information

  private long maxFsObjects = 0;          // maximum number of fs objects

  /**
   * The global generation stamp for this file system. 
   */
  private final GenerationStamp generationStamp = new GenerationStamp();

  // precision of access times.
  private long accessTimePrecision = 0;

  // lock to protect FSNamesystem.
  private ReentrantReadWriteLock fsLock;

  private PendingDataNodeMessages pendingDatanodeMessages = new PendingDataNodeMessages();
  
  /**
   * Used when this NN is in standby state to read from the shared edit log.
   */
  private EditLogTailer editLogTailer = null;

  /**
   * Used when this NN is in standby state to perform checkpoints.
   */
  private StandbyCheckpointer standbyCheckpointer;

  /**
   * Reference to the NN's HAContext object. This is only set once
   * {@link #startCommonServices(Configuration, HAContext)} is called. 
   */
  private HAContext haContext;

  private boolean haEnabled;

  private final Configuration conf;
  
  PendingDataNodeMessages getPendingDataNodeMessages() {
    return pendingDatanodeMessages;
  }
  
  /**
   * Instantiates an FSNamesystem loaded from the image and edits
   * directories specified in the passed Configuration.
   * 
   * @param conf the Configuration which specifies the storage directories
   *             from which to load
   * @return an FSNamesystem which contains the loaded namespace
   * @throws IOException if loading fails
   */
  public static FSNamesystem loadFromDisk(Configuration conf)
    throws IOException {
    Collection<URI> namespaceDirs = FSNamesystem.getNamespaceDirs(conf);
    Collection<URI> namespaceEditsDirs = 
      FSNamesystem.getNamespaceEditsDirs(conf);

    if (namespaceDirs.size() == 1) {
      LOG.warn("Only one " + DFS_NAMENODE_NAME_DIR_KEY
          + " directory configured , beware data loss!");
    }
    if (namespaceEditsDirs.size() == 1) {
      LOG.warn("Only one " + DFS_NAMENODE_EDITS_DIR_KEY
          + " directory configured , beware data loss!");
    }

    FSImage fsImage = new FSImage(conf, namespaceDirs, namespaceEditsDirs);
    FSNamesystem namesystem = new FSNamesystem(conf, fsImage);

    long loadStart = now();
    StartupOption startOpt = NameNode.getStartupOption(conf);
    String nameserviceId = DFSUtil.getNamenodeNameServiceId(conf);
    namesystem.loadFSImage(startOpt, fsImage,
      HAUtil.isHAEnabled(conf, nameserviceId));
    long timeTakenToLoadFSImage = now() - loadStart;
    LOG.info("Finished loading FSImage in " + timeTakenToLoadFSImage + " msecs");
    NameNode.getNameNodeMetrics().setFsImageLoadTime(
                              (int) timeTakenToLoadFSImage);
    return namesystem;
  }

  /**
   * Create an FSNamesystem associated with the specified image.
   * 
   * Note that this does not load any data off of disk -- if you would
   * like that behavior, use {@link #loadFromDisk(Configuration)}

   * @param fnImage The FSImage to associate with
   * @param conf configuration
   * @throws IOException on bad configuration
   */
  FSNamesystem(Configuration conf, FSImage fsImage) throws IOException {
    this.conf = conf;
    try {
      initialize(conf, fsImage);
    } catch(IOException e) {
      LOG.error(getClass().getSimpleName() + " initialization failed.", e);
      close();
      throw e;
    }
  }

  /**
   * Initialize FSNamesystem.
   */
  private void initialize(Configuration conf, FSImage fsImage)
      throws IOException {
    resourceRecheckInterval = conf.getLong(
        DFS_NAMENODE_RESOURCE_CHECK_INTERVAL_KEY,
        DFS_NAMENODE_RESOURCE_CHECK_INTERVAL_DEFAULT);
    this.systemStart = now();
    this.blockManager = new BlockManager(this, this, conf);
    this.datanodeStatistics = blockManager.getDatanodeManager().getDatanodeStatistics();
    this.fsLock = new ReentrantReadWriteLock(true); // fair locking
    setConfigurationParameters(conf);
    dtSecretManager = createDelegationTokenSecretManager(conf);
    this.dir = new FSDirectory(fsImage, this, conf);
    this.safeMode = new SafeModeInfo(conf);
  }

  void loadFSImage(StartupOption startOpt, FSImage fsImage, boolean haEnabled)
      throws IOException {
    // format before starting up if requested
    if (startOpt == StartupOption.FORMAT) {
      
      fsImage.format(this, fsImage.getStorage().determineClusterId());// reuse current id

      startOpt = StartupOption.REGULAR;
    }
    boolean success = false;
    writeLock();
    try {
      // We shouldn't be calling saveNamespace if we've come up in standby state.
      if (fsImage.recoverTransitionRead(startOpt, this) && !haEnabled) {
        fsImage.saveNamespace(this);
      }
      // This will start a new log segment and write to the seen_txid file, so
      // we shouldn't do it when coming up in standby state
      if (!haEnabled) {
        fsImage.openEditLogForWrite();
      }
      
      success = true;
    } finally {
      if (!success) {
        fsImage.close();
      }
      writeUnlock();
    }
    dir.imageLoadComplete();
  }

  void startSecretManager() throws IOException {
    if (dtSecretManager != null) {
      dtSecretManager.startThreads();
    }
  }
  
  void stopSecretManager() {
    if (dtSecretManager != null) {
      dtSecretManager.stopThreads();
    }
  }
  
  /** 
   * Start services common to both active and standby states
   * @param haContext 
   * @throws IOException
   */
  void startCommonServices(Configuration conf, HAContext haContext) throws IOException {
    this.registerMBean(); // register the MBean for the FSNamesystemState
    writeLock();
    this.haContext = haContext;
    try {
      nnResourceChecker = new NameNodeResourceChecker(conf);
      checkAvailableResources();
      setBlockTotal();
      blockManager.activate(conf);
      this.nnrmthread = new Daemon(new NameNodeResourceMonitor());
      nnrmthread.start();
    } finally {
      writeUnlock();
    }
    
    registerMXBean();
    DefaultMetricsSystem.instance().register(this);
  }
  
  /** 
   * Stop services common to both active and standby states
   * @throws IOException
   */
  void stopCommonServices() {
    writeLock();
    try {
      if (blockManager != null) blockManager.close();
      if (nnrmthread != null) nnrmthread.interrupt();
    } finally {
      writeUnlock();
    }
  }
  
  /**
   * Start services required in active state
   * @throws IOException
   */
  void startActiveServices() throws IOException {
    LOG.info("Starting services required for active state");
    writeLock();
    try {
      FSEditLog editLog = dir.fsImage.getEditLog();
      
      if (!editLog.isOpenForWrite()) {
        // During startup, we're already open for write during initialization.
        // TODO(HA): consider adding a startup state?
        editLog.initJournalsForWrite();
        // May need to recover
        editLog.recoverUnclosedStreams();
        
        LOG.info("Catching up to latest edits from old active before " +
            "taking over writer role in edits logs.");
        editLogTailer.catchupDuringFailover();
        
        LOG.info("Reprocessing replication and invalidation queues...");
        blockManager.getDatanodeManager().markAllDatanodesStale();
        blockManager.clearQueues();
        blockManager.processMisReplicatedBlocks();
        
        if (LOG.isDebugEnabled()) {
          LOG.debug("NameNode metadata after re-processing " +
              "replication and invalidation queues during failover:\n" +
              metaSaveAsString());
        }
        
        long nextTxId = dir.fsImage.getLastAppliedTxId() + 1;
        LOG.info("Will take over writing edit logs at txnid " + 
            nextTxId);
        editLog.setNextTxId(nextTxId);

        dir.fsImage.editLog.openForWrite();
      }
      if (UserGroupInformation.isSecurityEnabled()) {
        startSecretManager();
      }
      if (haEnabled) {
        // Renew all of the leases before becoming active.
        // This is because, while we were in standby mode,
        // the leases weren't getting renewed on this NN.
        // Give them all a fresh start here.
        leaseManager.renewAllLeases();
      }
      leaseManager.startMonitor();
    } finally {
      writeUnlock();
    }
  }

  /** 
   * Stop services required in active state
   * @throws InterruptedException
   */
  void stopActiveServices() {
    LOG.info("Stopping services started for active state");
    writeLock();
    try {
      stopSecretManager();
      if (leaseManager != null) {
        leaseManager.stopMonitor();
      }
      dir.fsImage.editLog.close();
      // Update the fsimage with the last txid that we wrote
      // so that the tailer starts from the right spot.
      dir.fsImage.updateLastAppliedTxIdFromWritten();
    } finally {
      writeUnlock();
    }
  }
  
  /** Start services required in standby state */
  void startStandbyServices() {
    LOG.info("Starting services required for standby state");
    if (!dir.fsImage.editLog.isOpenForRead()) {
      // During startup, we're already open for read.
      dir.fsImage.editLog.initSharedJournalsForRead();
    }
    editLogTailer = new EditLogTailer(this);
    editLogTailer.start();
    if (standbyShouldCheckpoint) {
      standbyCheckpointer = new StandbyCheckpointer(conf, this);
      standbyCheckpointer.start();
    }
  }


  /**
   * Called while the NN is in Standby state, but just about to be
   * asked to enter Active state. This cancels any checkpoints
   * currently being taken.
   */
  void prepareToStopStandbyServices() throws ServiceFailedException {
    if (standbyCheckpointer != null) {
      standbyCheckpointer.cancelAndPreventCheckpoints();
    }
  }

  /** Stop services required in standby state */
  void stopStandbyServices() throws IOException {
    LOG.info("Stopping services started for standby state");
    if (standbyCheckpointer != null) {
      standbyCheckpointer.stop();
    }
    if (editLogTailer != null) {
      editLogTailer.stop();
    }
    dir.fsImage.editLog.close();
  }
  
  
  void checkOperation(OperationCategory op) throws StandbyException {
    if (haContext != null) {
      // null in some unit tests
      haContext.checkOperation(op);
    }
  }
  
  public static Collection<URI> getNamespaceDirs(Configuration conf) {
    return getStorageDirs(conf, DFS_NAMENODE_NAME_DIR_KEY);
  }
  
  public static Collection<URI> getRequiredNamespaceEditsDirs(Configuration conf) {
    return getStorageDirs(conf, DFS_NAMENODE_EDITS_DIR_REQUIRED_KEY);
  }

  private static Collection<URI> getStorageDirs(Configuration conf,
                                                String propertyName) {
    Collection<String> dirNames = conf.getTrimmedStringCollection(propertyName);
    StartupOption startOpt = NameNode.getStartupOption(conf);
    if(startOpt == StartupOption.IMPORT) {
      // In case of IMPORT this will get rid of default directories 
      // but will retain directories specified in hdfs-site.xml
      // When importing image from a checkpoint, the name-node can
      // start with empty set of storage directories.
      Configuration cE = new HdfsConfiguration(false);
      cE.addResource("core-default.xml");
      cE.addResource("core-site.xml");
      cE.addResource("hdfs-default.xml");
      Collection<String> dirNames2 = cE.getTrimmedStringCollection(propertyName);
      dirNames.removeAll(dirNames2);
      if(dirNames.isEmpty())
        LOG.warn("!!! WARNING !!!" +
          "\n\tThe NameNode currently runs without persistent storage." +
          "\n\tAny changes to the file system meta-data may be lost." +
          "\n\tRecommended actions:" +
          "\n\t\t- shutdown and restart NameNode with configured \"" 
          + propertyName + "\" in hdfs-site.xml;" +
          "\n\t\t- use Backup Node as a persistent and up-to-date storage " +
          "of the file system meta-data.");
    } else if (dirNames.isEmpty()) {
      dirNames = Collections.singletonList("file:///tmp/hadoop/dfs/name");
    }
    return Util.stringCollectionAsURIs(dirNames);
  }

  public static Collection<URI> getNamespaceEditsDirs(Configuration conf) {
    Collection<URI> editsDirs = getStorageDirs(conf, DFS_NAMENODE_EDITS_DIR_KEY);
    editsDirs.addAll(getSharedEditsDirs(conf));
    if (editsDirs.isEmpty()) {
      // If this is the case, no edit dirs have been explicitly configured.
      // Image dirs are to be used for edits too.
      return getNamespaceDirs(conf);
    } else {
      return editsDirs;
    }
  }
  
  /**
   * Returns edit directories that are shared between primary and secondary.
   * @param conf
   * @return Collection of edit directories.
   */
  public static Collection<URI> getSharedEditsDirs(Configuration conf) {
    // don't use getStorageDirs here, because we want an empty default
    // rather than the dir in /tmp
    Collection<String> dirNames = conf.getTrimmedStringCollection(
        DFS_NAMENODE_SHARED_EDITS_DIR_KEY);
    return Util.stringCollectionAsURIs(dirNames);
  }
  
  public Configuration getConf() {
    return conf;
  }

  @Override
  public void readLock() {
    this.fsLock.readLock().lock();
  }
  @Override
  public void readUnlock() {
    this.fsLock.readLock().unlock();
  }
  @Override
  public void writeLock() {
    this.fsLock.writeLock().lock();
  }
  @Override
  public void writeLockInterruptibly() throws InterruptedException {
    this.fsLock.writeLock().lockInterruptibly();
  }
  @Override
  public void writeUnlock() {
    this.fsLock.writeLock().unlock();
  }
  @Override
  public boolean hasWriteLock() {
    return this.fsLock.isWriteLockedByCurrentThread();
  }
  @Override
  public boolean hasReadLock() {
    return this.fsLock.getReadHoldCount() > 0;
  }
  @Override
  public boolean hasReadOrWriteLock() {
    return hasReadLock() || hasWriteLock();
  }


  /**
   * Initializes some of the members from configuration
   */
  private void setConfigurationParameters(Configuration conf) 
                                          throws IOException {
    fsOwner = UserGroupInformation.getCurrentUser();
    
    LOG.info("fsOwner=" + fsOwner);

    this.supergroup = conf.get(DFS_PERMISSIONS_SUPERUSERGROUP_KEY, 
                               DFS_PERMISSIONS_SUPERUSERGROUP_DEFAULT);
    this.isPermissionEnabled = conf.getBoolean(DFS_PERMISSIONS_ENABLED_KEY,
                                               DFS_PERMISSIONS_ENABLED_DEFAULT);
    LOG.info("supergroup=" + supergroup);
    LOG.info("isPermissionEnabled=" + isPermissionEnabled);

    this.persistBlocks = conf.getBoolean(DFS_PERSIST_BLOCKS_KEY,
                                         DFS_PERSIST_BLOCKS_DEFAULT);
    // block allocation has to be persisted in HA using a shared edits directory
    // so that the standby has up-to-date namespace information
    String nameserviceId = DFSUtil.getNamenodeNameServiceId(conf);
    this.haEnabled = HAUtil.isHAEnabled(conf, nameserviceId);  
    this.persistBlocks |= haEnabled && HAUtil.usesSharedEditsDir(conf);
    
    // Sanity check the HA-related config.
    if (nameserviceId != null) {
      LOG.info("Determined nameservice ID: " + nameserviceId);
    }
    LOG.info("HA Enabled: " + haEnabled);
    if (!haEnabled && HAUtil.usesSharedEditsDir(conf)) {
      LOG.warn("Configured NNs:\n" + DFSUtil.nnAddressesAsString(conf));
      throw new IOException("Invalid configuration: a shared edits dir " +
          "must not be specified if HA is not enabled.");
    }

    short filePermission = (short)conf.getInt(DFS_NAMENODE_UPGRADE_PERMISSION_KEY,
                                              DFS_NAMENODE_UPGRADE_PERMISSION_DEFAULT);
    this.defaultPermission = PermissionStatus.createImmutable(
        fsOwner.getShortUserName(), supergroup, new FsPermission(filePermission));
    
    this.serverDefaults = new FsServerDefaults(
        conf.getLongBytes(DFS_BLOCK_SIZE_KEY, DFS_BLOCK_SIZE_DEFAULT),
        conf.getInt(DFS_BYTES_PER_CHECKSUM_KEY, DFS_BYTES_PER_CHECKSUM_DEFAULT),
        conf.getInt(DFS_CLIENT_WRITE_PACKET_SIZE_KEY, DFS_CLIENT_WRITE_PACKET_SIZE_DEFAULT),
        (short) conf.getInt(DFS_REPLICATION_KEY, DFS_REPLICATION_DEFAULT),
        conf.getInt(IO_FILE_BUFFER_SIZE_KEY, IO_FILE_BUFFER_SIZE_DEFAULT));
    
    this.maxFsObjects = conf.getLong(DFS_NAMENODE_MAX_OBJECTS_KEY, 
                                     DFS_NAMENODE_MAX_OBJECTS_DEFAULT);

    this.accessTimePrecision = conf.getLong(DFS_NAMENODE_ACCESSTIME_PRECISION_KEY, 0);
    this.supportAppends = conf.getBoolean(DFS_SUPPORT_APPEND_KEY,
        DFS_SUPPORT_APPEND_DEFAULT);

    this.dtpReplaceDatanodeOnFailure = ReplaceDatanodeOnFailure.get(conf);
    
    this.standbyShouldCheckpoint = conf.getBoolean(
        DFS_HA_STANDBY_CHECKPOINTS_KEY,
        DFS_HA_STANDBY_CHECKPOINTS_DEFAULT);
  }

  /**
   * Return the default path permission when upgrading from releases with no
   * permissions (<=0.15) to releases with permissions (>=0.16)
   */
  protected PermissionStatus getUpgradePermission() {
    return defaultPermission;
  }
  
  NamespaceInfo getNamespaceInfo() {
    readLock();
    try {
      return unprotectedGetNamespaceInfo();
    } finally {
      readUnlock();
    }
  }

  /**
   * Version of @see #getNamespaceInfo() that is not protected by a lock.
   */
  NamespaceInfo unprotectedGetNamespaceInfo() {
    return new NamespaceInfo(dir.fsImage.getStorage().getNamespaceID(),
        getClusterId(), getBlockPoolId(),
        dir.fsImage.getStorage().getCTime(),
        upgradeManager.getUpgradeVersion());
  }

  /**
   * Close down this file system manager.
   * Causes heartbeat and lease daemons to stop; waits briefly for
   * them to finish, but a short timeout returns control back to caller.
   */
  void close() {
    fsRunning = false;
    try {
      stopCommonServices();
      if (smmthread != null) smmthread.interrupt();
    } finally {
      // using finally to ensure we also wait for lease daemon
      try {
        // TODO: these lines spew lots of warnings about "already stopped" logs, etc
        stopActiveServices();
        stopStandbyServices();
        if (dir != null) {
          dir.close();
        }
      } catch (IOException ie) {
        LOG.error("Error closing FSDirectory", ie);
        IOUtils.cleanup(LOG, dir);
      }
    }
  }

  @Override
  public boolean isRunning() {
    return fsRunning;
  }

  private boolean isInStandbyState() {
    if (haContext == null || haContext.getState() == null) {
      // We're still starting up. In this case, if HA is
      // on for the cluster, we always start in standby. Otherwise
      // start in active.
      return haEnabled;
    }
  
    return haContext.getState() instanceof StandbyState;
  }

  /**
   * Dump all metadata into specified file
   */
  void metaSave(String filename) throws IOException {
    writeLock();
    try {
      checkSuperuserPrivilege();
      File file = new File(System.getProperty("hadoop.log.dir"), filename);
      PrintWriter out = new PrintWriter(new BufferedWriter(new FileWriter(file,
          true)));
      metaSave(out);
      out.flush();
      out.close();
    } finally {
      writeUnlock();
    }
  }

  private void metaSave(PrintWriter out) {
    assert hasWriteLock();
    long totalInodes = this.dir.totalInodes();
    long totalBlocks = this.getBlocksTotal();
    out.println(totalInodes + " files and directories, " + totalBlocks
        + " blocks = " + (totalInodes + totalBlocks) + " total");

    blockManager.metaSave(out);
  }

  private String metaSaveAsString() {
    StringWriter sw = new StringWriter();
    PrintWriter pw = new PrintWriter(sw);
    metaSave(pw);
    pw.flush();
    return sw.toString();
  }
  

  long getDefaultBlockSize() {
    return serverDefaults.getBlockSize();
  }

  FsServerDefaults getServerDefaults() throws StandbyException {
    checkOperation(OperationCategory.READ);
    return serverDefaults;
  }

  long getAccessTimePrecision() {
    return accessTimePrecision;
  }

  private boolean isAccessTimeSupported() {
    return accessTimePrecision > 0;
  }

  /////////////////////////////////////////////////////////
  //
  // These methods are called by HadoopFS clients
  //
  /////////////////////////////////////////////////////////
  /**
   * Set permissions for an existing file.
   * @throws IOException
   */
  void setPermission(String src, FsPermission permission)
      throws AccessControlException, FileNotFoundException, SafeModeException,
      UnresolvedLinkException, IOException {
    HdfsFileStatus resultingStat = null;
    writeLock();
    try {
      checkOperation(OperationCategory.WRITE);

      if (isInSafeMode()) {
        throw new SafeModeException("Cannot set permission for " + src, safeMode);
      }
      checkOwner(src);
      dir.setPermission(src, permission);
      if (auditLog.isInfoEnabled() && isExternalInvocation()) {
        resultingStat = dir.getFileInfo(src, false);
      }
    } finally {
      writeUnlock();
    }
    getEditLog().logSync();
    if (auditLog.isInfoEnabled() && isExternalInvocation()) {
      logAuditEvent(UserGroupInformation.getCurrentUser(),
                    Server.getRemoteIp(),
                    "setPermission", src, null, resultingStat);
    }
  }

  /**
   * Set owner for an existing file.
   * @throws IOException
   */
  void setOwner(String src, String username, String group)
      throws AccessControlException, FileNotFoundException, SafeModeException,
      UnresolvedLinkException, IOException {
    HdfsFileStatus resultingStat = null;
    writeLock();
    try {
      checkOperation(OperationCategory.WRITE);

      if (isInSafeMode()) {
        throw new SafeModeException("Cannot set owner for " + src, safeMode);
      }
      FSPermissionChecker pc = checkOwner(src);
      if (!pc.isSuper) {
        if (username != null && !pc.user.equals(username)) {
          throw new AccessControlException("Non-super user cannot change owner.");
        }
        if (group != null && !pc.containsGroup(group)) {
          throw new AccessControlException("User does not belong to " + group
            + " .");
        }
      }
      dir.setOwner(src, username, group);
      if (auditLog.isInfoEnabled() && isExternalInvocation()) {
        resultingStat = dir.getFileInfo(src, false);
      }
    } finally {
      writeUnlock();
    }
    getEditLog().logSync();
    if (auditLog.isInfoEnabled() && isExternalInvocation()) {
      logAuditEvent(UserGroupInformation.getCurrentUser(),
                    Server.getRemoteIp(),
                    "setOwner", src, null, resultingStat);
    }
  }

  /**
   * Get block locations within the specified range.
   * @see ClientProtocol#getBlockLocations(String, long, long)
   */
  LocatedBlocks getBlockLocations(String clientMachine, String src,
      long offset, long length) throws AccessControlException,
      FileNotFoundException, UnresolvedLinkException, IOException {
    LocatedBlocks blocks = getBlockLocations(src, offset, length, true, true);
    if (blocks != null) {
      blockManager.getDatanodeManager().sortLocatedBlocks(
          clientMachine, blocks.getLocatedBlocks());
    }
    return blocks;
  }

  /**
   * Get block locations within the specified range.
   * @see ClientProtocol#getBlockLocations(String, long, long)
   * @throws FileNotFoundException, UnresolvedLinkException, IOException
   */
  LocatedBlocks getBlockLocations(String src, long offset, long length,
      boolean doAccessTime, boolean needBlockToken) throws FileNotFoundException,
      UnresolvedLinkException, IOException {
    if (isPermissionEnabled) {
      checkPathAccess(src, FsAction.READ);
    }

    if (offset < 0) {
      throw new HadoopIllegalArgumentException(
          "Negative offset is not supported. File: " + src);
    }
    if (length < 0) {
      throw new HadoopIllegalArgumentException(
          "Negative length is not supported. File: " + src);
    }
    final LocatedBlocks ret = getBlockLocationsUpdateTimes(src,
        offset, length, doAccessTime, needBlockToken);  
    if (auditLog.isInfoEnabled() && isExternalInvocation()) {
      logAuditEvent(UserGroupInformation.getCurrentUser(),
                    Server.getRemoteIp(),
                    "open", src, null, null);
    }
    return ret;
  }

  /*
   * Get block locations within the specified range, updating the
   * access times if necessary. 
   */
  private LocatedBlocks getBlockLocationsUpdateTimes(String src,
                                                       long offset, 
                                                       long length,
                                                       boolean doAccessTime, 
                                                       boolean needBlockToken)
      throws FileNotFoundException, UnresolvedLinkException, IOException {

    for (int attempt = 0; attempt < 2; attempt++) {
      if (attempt == 0) { // first attempt is with readlock
        readLock();
      }  else { // second attempt is with  write lock
        writeLock(); // writelock is needed to set accesstime
      }
      try {
        checkOperation(OperationCategory.READ);

        // if the namenode is in safemode, then do not update access time
        if (isInSafeMode()) {
          doAccessTime = false;
        }

        long now = now();
        INodeFile inode = dir.getFileINode(src);
        if (inode == null) {
          throw new FileNotFoundException("File does not exist: " + src);
        }
        assert !inode.isLink();
        if (doAccessTime && isAccessTimeSupported()) {
          if (now <= inode.getAccessTime() + getAccessTimePrecision()) {
            // if we have to set access time but we only have the readlock, then
            // restart this entire operation with the writeLock.
            if (attempt == 0) {
              continue;
            }
          }
          dir.setTimes(src, inode, -1, now, false);
        }
        return blockManager.createLocatedBlocks(inode.getBlocks(),
            inode.computeFileSize(false), inode.isUnderConstruction(),
            offset, length, needBlockToken);
      } finally {
        if (attempt == 0) {
          readUnlock();
        } else {
          writeUnlock();
        }
      }
    }
    return null; // can never reach here
  }

  /**
   * Moves all the blocks from srcs and appends them to trg
   * To avoid rollbacks we will verify validitity of ALL of the args
   * before we start actual move.
   * @param target
   * @param srcs
   * @throws IOException
   */
  void concat(String target, String [] srcs) 
      throws IOException, UnresolvedLinkException {
    if(FSNamesystem.LOG.isDebugEnabled()) {
      FSNamesystem.LOG.debug("concat " + Arrays.toString(srcs) +
          " to " + target);
    }
    
    // verify args
    if(target.isEmpty()) {
      throw new IllegalArgumentException("Target file name is empty");
    }
    if(srcs == null || srcs.length == 0) {
      throw new IllegalArgumentException("No sources given");
    }
    
    // We require all files be in the same directory
    String trgParent = 
      target.substring(0, target.lastIndexOf(Path.SEPARATOR_CHAR));
    for (String s : srcs) {
      String srcParent = s.substring(0, s.lastIndexOf(Path.SEPARATOR_CHAR));
      if (!srcParent.equals(trgParent)) {
        throw new IllegalArgumentException(
           "Sources and target are not in the same directory");
      }
    }

    HdfsFileStatus resultingStat = null;
    writeLock();
    try {
      checkOperation(OperationCategory.WRITE);
      if (isInSafeMode()) {
        throw new SafeModeException("Cannot concat " + target, safeMode);
      }
      concatInternal(target, srcs);
      if (auditLog.isInfoEnabled() && isExternalInvocation()) {
        resultingStat = dir.getFileInfo(target, false);
      }
    } finally {
      writeUnlock();
    }
    getEditLog().logSync();
    if (auditLog.isInfoEnabled() && isExternalInvocation()) {
      logAuditEvent(UserGroupInformation.getLoginUser(),
                    Server.getRemoteIp(),
                    "concat", Arrays.toString(srcs), target, resultingStat);
    }
  }

  /** See {@link #concat(String, String[])} */
  private void concatInternal(String target, String [] srcs) 
      throws IOException, UnresolvedLinkException {
    assert hasWriteLock();

    // write permission for the target
    if (isPermissionEnabled) {
      checkPathAccess(target, FsAction.WRITE);

      // and srcs
      for(String aSrc: srcs) {
        checkPathAccess(aSrc, FsAction.READ); // read the file
        checkParentAccess(aSrc, FsAction.WRITE); // for delete 
      }
    }

    // to make sure no two files are the same
    Set<INode> si = new HashSet<INode>();

    // we put the following prerequisite for the operation
    // replication and blocks sizes should be the same for ALL the blocks
    // check the target
    INode inode = dir.getFileINode(target);

    if(inode == null) {
      throw new IllegalArgumentException("concat: trg file doesn't exist");
    }
    if(inode.isUnderConstruction()) {
      throw new IllegalArgumentException("concat: trg file is uner construction");
    }

    INodeFile trgInode = (INodeFile) inode;

    // per design trg shouldn't be empty and all the blocks same size
    if(trgInode.blocks.length == 0) {
      throw new IllegalArgumentException("concat: "+ target + " file is empty");
    }

    long blockSize = trgInode.getPreferredBlockSize();

    // check the end block to be full
    if(blockSize != trgInode.blocks[trgInode.blocks.length-1].getNumBytes()) {
      throw new IllegalArgumentException(target + " blocks size should be the same");
    }

    si.add(trgInode);
    short repl = trgInode.getReplication();

    // now check the srcs
    boolean endSrc = false; // final src file doesn't have to have full end block
    for(int i=0; i<srcs.length; i++) {
      String src = srcs[i];
      if(i==srcs.length-1)
        endSrc=true;

      INodeFile srcInode = dir.getFileINode(src);

      if(src.isEmpty() 
          || srcInode == null
          || srcInode.isUnderConstruction()
          || srcInode.blocks.length == 0) {
        throw new IllegalArgumentException("concat: file " + src + 
        " is invalid or empty or underConstruction");
      }

      // check replication and blocks size
      if(repl != srcInode.getReplication()) {
        throw new IllegalArgumentException(src + " and " + target + " " +
            "should have same replication: "
            + repl + " vs. " + srcInode.getReplication());
      }

      //boolean endBlock=false;
      // verify that all the blocks are of the same length as target
      // should be enough to check the end blocks
      int idx = srcInode.blocks.length-1;
      if(endSrc)
        idx = srcInode.blocks.length-2; // end block of endSrc is OK not to be full
      if(idx >= 0 && srcInode.blocks[idx].getNumBytes() != blockSize) {
        throw new IllegalArgumentException("concat: blocks sizes of " + 
            src + " and " + target + " should all be the same");
      }

      si.add(srcInode);
    }

    // make sure no two files are the same
    if(si.size() < srcs.length+1) { // trg + srcs
      // it means at least two files are the same
      throw new IllegalArgumentException("at least two files are the same");
    }

    if(NameNode.stateChangeLog.isDebugEnabled()) {
      NameNode.stateChangeLog.debug("DIR* NameSystem.concat: " + 
          Arrays.toString(srcs) + " to " + target);
    }

    dir.concat(target,srcs);
  }
  
  /**
   * stores the modification and access time for this inode. 
   * The access time is precise upto an hour. The transaction, if needed, is
   * written to the edits log but is not flushed.
   */
  void setTimes(String src, long mtime, long atime) 
    throws IOException, UnresolvedLinkException {
    if (!isAccessTimeSupported() && atime != -1) {
      throw new IOException("Access time for hdfs is not configured. " +
                            " Please set " + DFS_NAMENODE_ACCESSTIME_PRECISION_KEY + " configuration parameter.");
    }
    writeLock();
    try {
      checkOperation(OperationCategory.WRITE);

      // Write access is required to set access and modification times
      if (isPermissionEnabled) {
        checkPathAccess(src, FsAction.WRITE);
      }
      INode inode = dir.getINode(src);
      if (inode != null) {
        dir.setTimes(src, inode, mtime, atime, true);
        if (auditLog.isInfoEnabled() && isExternalInvocation()) {
          final HdfsFileStatus stat = dir.getFileInfo(src, false);
          logAuditEvent(UserGroupInformation.getCurrentUser(),
                        Server.getRemoteIp(),
                        "setTimes", src, null, stat);
        }
      } else {
        throw new FileNotFoundException("File/Directory " + src + " does not exist.");
      }
    } finally {
      writeUnlock();
    }
  }

  /**
   * Create a symbolic link.
   */
  void createSymlink(String target, String link,
      PermissionStatus dirPerms, boolean createParent) 
      throws IOException, UnresolvedLinkException {
    HdfsFileStatus resultingStat = null;
    writeLock();
    try {
      checkOperation(OperationCategory.WRITE);

      if (!createParent) {
        verifyParentDir(link);
      }
      createSymlinkInternal(target, link, dirPerms, createParent);
      if (auditLog.isInfoEnabled() && isExternalInvocation()) {
        resultingStat = dir.getFileInfo(link, false);
      }
    } finally {
      writeUnlock();
    }
    getEditLog().logSync();
    if (auditLog.isInfoEnabled() && isExternalInvocation()) {
      logAuditEvent(UserGroupInformation.getCurrentUser(),
                    Server.getRemoteIp(),
                    "createSymlink", link, target, resultingStat);
    }
  }

  /**
   * Create a symbolic link.
   */
  private void createSymlinkInternal(String target, String link,
      PermissionStatus dirPerms, boolean createParent)
      throws IOException, UnresolvedLinkException {
    assert hasWriteLock();
    if (NameNode.stateChangeLog.isDebugEnabled()) {
      NameNode.stateChangeLog.debug("DIR* NameSystem.createSymlink: target=" + 
        target + " link=" + link);
    }
    if (isInSafeMode()) {
      throw new SafeModeException("Cannot create symlink " + link, safeMode);
    }
    if (!DFSUtil.isValidName(link)) {
      throw new InvalidPathException("Invalid file name: " + link);
    }
    if (!dir.isValidToCreate(link)) {
      throw new IOException("failed to create link " + link 
          +" either because the filename is invalid or the file exists");
    }
    if (isPermissionEnabled) {
      checkAncestorAccess(link, FsAction.WRITE);
    }
    // validate that we have enough inodes.
    checkFsObjectLimit();

    // add symbolic link to namespace
    dir.addSymlink(link, target, dirPerms, createParent);
  }

  /**
   * Set replication for an existing file.
   * 
   * The NameNode sets new replication and schedules either replication of 
   * under-replicated data blocks or removal of the excessive block copies 
   * if the blocks are over-replicated.
   * 
   * @see ClientProtocol#setReplication(String, short)
   * @param src file name
   * @param replication new replication
   * @return true if successful; 
   *         false if file does not exist or is a directory
   */
  boolean setReplication(final String src, final short replication
      ) throws IOException {
    blockManager.verifyReplication(src, replication, null);

    final boolean isFile;
    writeLock();
    try {
      checkOperation(OperationCategory.WRITE);

      if (isInSafeMode()) {
        throw new SafeModeException("Cannot set replication for " + src, safeMode);
      }
      if (isPermissionEnabled) {
        checkPathAccess(src, FsAction.WRITE);
      }

      final short[] oldReplication = new short[1];
      final Block[] blocks = dir.setReplication(src, replication, oldReplication);
      isFile = blocks != null;
      if (isFile) {
        blockManager.setReplication(oldReplication[0], replication, src, blocks);
      }
    } finally {
      writeUnlock();
    }

    getEditLog().logSync();
    if (isFile && auditLog.isInfoEnabled() && isExternalInvocation()) {
      logAuditEvent(UserGroupInformation.getCurrentUser(),
                    Server.getRemoteIp(),
                    "setReplication", src, null, null);
    }
    return isFile;
  }
    
  long getPreferredBlockSize(String filename) 
      throws IOException, UnresolvedLinkException {
    readLock();
    try {
      checkOperation(OperationCategory.READ);
      if (isPermissionEnabled) {
        checkTraverse(filename);
      }
      return dir.getPreferredBlockSize(filename);
    } finally {
      readUnlock();
    }
  }

  /*
   * Verify that parent directory of src exists.
   */
  private void verifyParentDir(String src) throws FileNotFoundException,
      ParentNotDirectoryException, UnresolvedLinkException {
    assert hasReadOrWriteLock();
    Path parent = new Path(src).getParent();
    if (parent != null) {
      INode[] pathINodes = dir.getExistingPathINodes(parent.toString());
      INode parentNode = pathINodes[pathINodes.length - 1];
      if (parentNode == null) {
        throw new FileNotFoundException("Parent directory doesn't exist: "
            + parent.toString());
      } else if (!parentNode.isDirectory() && !parentNode.isLink()) {
        throw new ParentNotDirectoryException("Parent path is not a directory: "
            + parent.toString());
      }
    }
  }

  /**
   * Create a new file entry in the namespace.
   * 
   * For description of parameters and exceptions thrown see 
   * {@link ClientProtocol#create()}
   */
  void startFile(String src, PermissionStatus permissions, String holder,
      String clientMachine, EnumSet<CreateFlag> flag, boolean createParent,
      short replication, long blockSize) throws AccessControlException,
      SafeModeException, FileAlreadyExistsException, UnresolvedLinkException,
      FileNotFoundException, ParentNotDirectoryException, IOException {
    writeLock();
    try {
      checkOperation(OperationCategory.WRITE);

      startFileInternal(src, permissions, holder, clientMachine, flag,
          createParent, replication, blockSize);
    } finally {
      writeUnlock();
    }
    getEditLog().logSync();
    if (auditLog.isInfoEnabled() && isExternalInvocation()) {
      final HdfsFileStatus stat = dir.getFileInfo(src, false);
      logAuditEvent(UserGroupInformation.getCurrentUser(),
                    Server.getRemoteIp(),
                    "create", src, null, stat);
    }
  }

  /**
   * Create new or open an existing file for append.<p>
   * 
   * In case of opening the file for append, the method returns the last
   * block of the file if this is a partial block, which can still be used
   * for writing more data. The client uses the returned block locations
   * to form the data pipeline for this block.<br>
   * The method returns null if the last block is full or if this is a 
   * new file. The client then allocates a new block with the next call
   * using {@link NameNode#addBlock()}.<p>
   *
   * For description of parameters and exceptions thrown see 
   * {@link ClientProtocol#create()}
   * 
   * @return the last block locations if the block is partial or null otherwise
   */
  private LocatedBlock startFileInternal(String src,
      PermissionStatus permissions, String holder, String clientMachine,
      EnumSet<CreateFlag> flag, boolean createParent, short replication,
      long blockSize) throws SafeModeException, FileAlreadyExistsException,
      AccessControlException, UnresolvedLinkException, FileNotFoundException,
      ParentNotDirectoryException, IOException {
    assert hasWriteLock();
    if (NameNode.stateChangeLog.isDebugEnabled()) {
      NameNode.stateChangeLog.debug("DIR* NameSystem.startFile: src=" + src
          + ", holder=" + holder
          + ", clientMachine=" + clientMachine
          + ", createParent=" + createParent
          + ", replication=" + replication
          + ", createFlag=" + flag.toString());
    }
    if (isInSafeMode()) {
      throw new SafeModeException("Cannot create file" + src, safeMode);
    }
    if (!DFSUtil.isValidName(src)) {
      throw new InvalidPathException(src);
    }

    // Verify that the destination does not exist as a directory already.
    boolean pathExists = dir.exists(src);
    if (pathExists && dir.isDir(src)) {
      throw new FileAlreadyExistsException("Cannot create file " + src
          + "; already exists as a directory.");
    }

    boolean overwrite = flag.contains(CreateFlag.OVERWRITE);
    boolean append = flag.contains(CreateFlag.APPEND);
    if (isPermissionEnabled) {
      if (append || (overwrite && pathExists)) {
        checkPathAccess(src, FsAction.WRITE);
      } else {
        checkAncestorAccess(src, FsAction.WRITE);
      }
    }

    if (!createParent) {
      verifyParentDir(src);
    }

    try {
      INode myFile = dir.getFileINode(src);
      recoverLeaseInternal(myFile, src, holder, clientMachine, false);

      try {
        blockManager.verifyReplication(src, replication, clientMachine);
      } catch(IOException e) {
        throw new IOException("failed to create "+e.getMessage());
      }
      boolean create = flag.contains(CreateFlag.CREATE);
      if (myFile == null) {
        if (!create) {
          throw new FileNotFoundException("failed to overwrite or append to non-existent file "
            + src + " on client " + clientMachine);
        }
      } else {
        // File exists - must be one of append or overwrite
        if (overwrite) {
          delete(src, true);
        } else if (!append) {
          throw new FileAlreadyExistsException("failed to create file " + src
              + " on client " + clientMachine
              + " because the file exists");
        }
      }

      final DatanodeDescriptor clientNode = 
          blockManager.getDatanodeManager().getDatanodeByHost(clientMachine);

      if (append && myFile != null) {
        return prepareFileForWrite(src, myFile, holder, clientMachine, clientNode);
      } else {
       // Now we can add the name to the filesystem. This file has no
       // blocks associated with it.
       //
       checkFsObjectLimit();

        // increment global generation stamp
        long genstamp = nextGenerationStamp();
        INodeFileUnderConstruction newNode = dir.addFile(src, permissions,
            replication, blockSize, holder, clientMachine, clientNode, genstamp);
        if (newNode == null) {
          throw new IOException("DIR* NameSystem.startFile: " +
                                "Unable to add file to namespace.");
        }
        leaseManager.addLease(newNode.getClientName(), src);
        if (NameNode.stateChangeLog.isDebugEnabled()) {
          NameNode.stateChangeLog.debug("DIR* NameSystem.startFile: "
                                     +"add "+src+" to namespace for "+holder);
        }
      }
    } catch (IOException ie) {
      NameNode.stateChangeLog.warn("DIR* NameSystem.startFile: "
                                   +ie.getMessage());
      throw ie;
    }
    return null;
  }
  
  /**
   * Replace current node with a INodeUnderConstruction.
   * Recreate in-memory lease record.
   * 
   * @param src path to the file
   * @param file existing file object
   * @param leaseHolder identifier of the lease holder on this file
   * @param clientMachine identifier of the client machine
   * @param clientNode if the client is collocated with a DN, that DN's descriptor
   * @return the last block locations if the block is partial or null otherwise
   * @throws UnresolvedLinkException
   * @throws IOException
   */
  public LocatedBlock prepareFileForWrite(String src, INode file,
      String leaseHolder, String clientMachine, DatanodeDescriptor clientNode)
      throws UnresolvedLinkException, IOException {
    INodeFile node = (INodeFile) file;
    INodeFileUnderConstruction cons = new INodeFileUnderConstruction(
                                    node.getLocalNameBytes(),
                                    node.getReplication(),
                                    node.getModificationTime(),
                                    node.getPreferredBlockSize(),
                                    node.getBlocks(),
                                    node.getPermissionStatus(),
                                    leaseHolder,
                                    clientMachine,
                                    clientNode);
    dir.replaceNode(src, node, cons);
    leaseManager.addLease(cons.getClientName(), src);

    return blockManager.convertLastBlockToUnderConstruction(cons);
  }

  /**
   * Recover lease;
   * Immediately revoke the lease of the current lease holder and start lease
   * recovery so that the file can be forced to be closed.
   * 
   * @param src the path of the file to start lease recovery
   * @param holder the lease holder's name
   * @param clientMachine the client machine's name
   * @return true if the file is already closed
   * @throws IOException
   */
  boolean recoverLease(String src, String holder, String clientMachine)
      throws IOException {
    writeLock();
    try {
      checkOperation(OperationCategory.WRITE);

      if (isInSafeMode()) {
        throw new SafeModeException(
            "Cannot recover the lease of " + src, safeMode);
      }
      if (!DFSUtil.isValidName(src)) {
        throw new IOException("Invalid file name: " + src);
      }
  
      INode inode = dir.getFileINode(src);
      if (inode == null) {
        throw new FileNotFoundException("File not found " + src);
      }
  
      if (!inode.isUnderConstruction()) {
        return true;
      }
      if (isPermissionEnabled) {
        checkPathAccess(src, FsAction.WRITE);
      }
  
      recoverLeaseInternal(inode, src, holder, clientMachine, true);
    } finally {
      writeUnlock();
    }
    return false;
  }

  private void recoverLeaseInternal(INode fileInode, 
      String src, String holder, String clientMachine, boolean force)
      throws IOException {
    assert hasWriteLock();
    if (fileInode != null && fileInode.isUnderConstruction()) {
      INodeFileUnderConstruction pendingFile = (INodeFileUnderConstruction) fileInode;
      //
      // If the file is under construction , then it must be in our
      // leases. Find the appropriate lease record.
      //
      Lease lease = leaseManager.getLease(holder);
      //
      // We found the lease for this file. And surprisingly the original
      // holder is trying to recreate this file. This should never occur.
      //
      if (!force && lease != null) {
        Lease leaseFile = leaseManager.getLeaseByPath(src);
        if ((leaseFile != null && leaseFile.equals(lease)) ||
            lease.getHolder().equals(holder)) { 
          throw new AlreadyBeingCreatedException(
            "failed to create file " + src + " for " + holder +
            " on client " + clientMachine + 
            " because current leaseholder is trying to recreate file.");
        }
      }
      //
      // Find the original holder.
      //
      lease = leaseManager.getLease(pendingFile.getClientName());
      if (lease == null) {
        throw new AlreadyBeingCreatedException(
          "failed to create file " + src + " for " + holder +
          " on client " + clientMachine + 
          " because pendingCreates is non-null but no leases found.");
      }
      if (force) {
        // close now: no need to wait for soft lease expiration and 
        // close only the file src
        LOG.info("recoverLease: recover lease " + lease + ", src=" + src +
          " from client " + pendingFile.getClientName());
        internalReleaseLease(lease, src, holder);
      } else {
        assert lease.getHolder().equals(pendingFile.getClientName()) :
          "Current lease holder " + lease.getHolder() +
          " does not match file creator " + pendingFile.getClientName();
        //
        // If the original holder has not renewed in the last SOFTLIMIT 
        // period, then start lease recovery.
        //
        if (lease.expiredSoftLimit()) {
          LOG.info("startFile: recover lease " + lease + ", src=" + src +
              " from client " + pendingFile.getClientName());
          boolean isClosed = internalReleaseLease(lease, src, null);
          if(!isClosed)
            throw new RecoveryInProgressException(
                "Failed to close file " + src +
                ". Lease recovery is in progress. Try again later.");
        } else {
          BlockInfoUnderConstruction lastBlock=pendingFile.getLastBlock();
          if(lastBlock != null && lastBlock.getBlockUCState() ==
            BlockUCState.UNDER_RECOVERY) {
            throw new RecoveryInProgressException(
              "Recovery in progress, file [" + src + "], " +
              "lease owner [" + lease.getHolder() + "]");
            } else {
              throw new AlreadyBeingCreatedException(
                "Failed to create file [" + src + "] for [" + holder +
                "] on client [" + clientMachine +
                "], because this file is already being created by [" +
                pendingFile.getClientName() + "] on [" +
                pendingFile.getClientMachine() + "]");
            }
         }
      }
    }

  }

  /**
   * Append to an existing file in the namespace.
   */
  LocatedBlock appendFile(String src, String holder, String clientMachine)
      throws AccessControlException, SafeModeException,
      FileAlreadyExistsException, FileNotFoundException,
      ParentNotDirectoryException, IOException {
    if (supportAppends == false) {
      throw new UnsupportedOperationException("Append to hdfs not supported." +
                            " Please refer to dfs.support.append configuration parameter.");
    }
    LocatedBlock lb = null;
    writeLock();
    try {
      checkOperation(OperationCategory.WRITE);

      lb = startFileInternal(src, null, holder, clientMachine, 
                        EnumSet.of(CreateFlag.APPEND), 
                        false, blockManager.maxReplication, 0);
    } finally {
      writeUnlock();
    }
    getEditLog().logSync();
    if (lb != null) {
      if (NameNode.stateChangeLog.isDebugEnabled()) {
        NameNode.stateChangeLog.debug("DIR* NameSystem.appendFile: file "
            +src+" for "+holder+" at "+clientMachine
            +" block " + lb.getBlock()
            +" block size " + lb.getBlock().getNumBytes());
      }
    }
    if (auditLog.isInfoEnabled() && isExternalInvocation()) {
      logAuditEvent(UserGroupInformation.getCurrentUser(),
                    Server.getRemoteIp(),
                    "append", src, null, null);
    }
    return lb;
  }

  ExtendedBlock getExtendedBlock(Block blk) {
    return new ExtendedBlock(blockPoolId, blk);
  }
  
  void setBlockPoolId(String bpid) {
    blockPoolId = bpid;
  }

  /**
   * The client would like to obtain an additional block for the indicated
   * filename (which is being written-to).  Return an array that consists
   * of the block, plus a set of machines.  The first on this list should
   * be where the client writes data.  Subsequent items in the list must
   * be provided in the connection to the first datanode.
   *
   * Make sure the previous blocks have been reported by datanodes and
   * are replicated.  Will return an empty 2-elt array if we want the
   * client to "try again later".
   */
  LocatedBlock getAdditionalBlock(String src,
                                         String clientName,
                                         ExtendedBlock previous,
                                         HashMap<Node, Node> excludedNodes
                                         ) 
      throws LeaseExpiredException, NotReplicatedYetException,
      QuotaExceededException, SafeModeException, UnresolvedLinkException,
      IOException {
    checkBlock(previous);
    long fileLength, blockSize;
    int replication;
    DatanodeDescriptor clientNode = null;
    Block newBlock = null;

    if(NameNode.stateChangeLog.isDebugEnabled()) {
      NameNode.stateChangeLog.debug(
          "BLOCK* NameSystem.getAdditionalBlock: file "
          +src+" for "+clientName);
    }

    writeLock();
    try {
      checkOperation(OperationCategory.WRITE);

      if (isInSafeMode()) {
        throw new SafeModeException("Cannot add block to " + src, safeMode);
      }

      // have we exceeded the configured limit of fs objects.
      checkFsObjectLimit();

      INodeFileUnderConstruction pendingFile  = checkLease(src, clientName);

      // commit the last block and complete it if it has minimum replicas
      commitOrCompleteLastBlock(pendingFile, ExtendedBlock.getLocalBlock(previous));

      //
      // If we fail this, bad things happen!
      //
      if (!checkFileProgress(pendingFile, false)) {
        throw new NotReplicatedYetException("Not replicated yet:" + src);
      }
      fileLength = pendingFile.computeContentSummary().getLength();
      blockSize = pendingFile.getPreferredBlockSize();
      clientNode = pendingFile.getClientNode();
      replication = pendingFile.getReplication();
    } finally {
      writeUnlock();
    }

    // choose targets for the new block to be allocated.
    final DatanodeDescriptor targets[] = blockManager.chooseTarget(
        src, replication, clientNode, excludedNodes, blockSize);

    // Allocate a new block and record it in the INode. 
    writeLock();
    try {
      checkOperation(OperationCategory.WRITE);
      if (isInSafeMode()) {
        throw new SafeModeException("Cannot add block to " + src, safeMode);
      }
      INode[] pathINodes = dir.getExistingPathINodes(src);
      int inodesLen = pathINodes.length;
      checkLease(src, clientName, pathINodes[inodesLen-1]);
      INodeFileUnderConstruction pendingFile  = (INodeFileUnderConstruction) 
                                                pathINodes[inodesLen - 1];
                                                           
      if (!checkFileProgress(pendingFile, false)) {
        throw new NotReplicatedYetException("Not replicated yet:" + src);
      }

      // allocate new block record block locations in INode.
      newBlock = allocateBlock(src, pathINodes, targets);
      
      for (DatanodeDescriptor dn : targets) {
        dn.incBlocksScheduled();
      }
      dir.persistBlocks(src, pendingFile);
    } finally {
      writeUnlock();
    }
    if (persistBlocks) {
      getEditLog().logSync();
    }

    // Create next block
    LocatedBlock b = new LocatedBlock(getExtendedBlock(newBlock), targets, fileLength);
    blockManager.setBlockToken(b, BlockTokenSecretManager.AccessMode.WRITE);
    return b;
  }

  /** @see NameNode#getAdditionalDatanode(String, ExtendedBlock, DatanodeInfo[], DatanodeInfo[], int, String) */
  LocatedBlock getAdditionalDatanode(final String src, final ExtendedBlock blk,
      final DatanodeInfo[] existings,  final HashMap<Node, Node> excludes,
      final int numAdditionalNodes, final String clientName
      ) throws IOException {
    //check if the feature is enabled
    dtpReplaceDatanodeOnFailure.checkEnabled();

    final DatanodeDescriptor clientnode;
    final long preferredblocksize;
    final List<DatanodeDescriptor> chosen;
    readLock();
    try {
      checkOperation(OperationCategory.WRITE);
      //check safe mode
      if (isInSafeMode()) {
        throw new SafeModeException("Cannot add datanode; src=" + src
            + ", blk=" + blk, safeMode);
      }

      //check lease
      final INodeFileUnderConstruction file = checkLease(src, clientName);
      clientnode = file.getClientNode();
      preferredblocksize = file.getPreferredBlockSize();

      //find datanode descriptors
      chosen = new ArrayList<DatanodeDescriptor>();
      for(DatanodeInfo d : existings) {
        final DatanodeDescriptor descriptor = blockManager.getDatanodeManager(
            ).getDatanode(d);
        if (descriptor != null) {
          chosen.add(descriptor);
        }
      }
    } finally {
      readUnlock();
    }

    // choose new datanodes.
    final DatanodeInfo[] targets = blockManager.getBlockPlacementPolicy(
        ).chooseTarget(src, numAdditionalNodes, clientnode, chosen, true,
        excludes, preferredblocksize);
    final LocatedBlock lb = new LocatedBlock(blk, targets);
    blockManager.setBlockToken(lb, AccessMode.COPY);
    return lb;
  }

  /**
   * The client would like to let go of the given block
   */
  boolean abandonBlock(ExtendedBlock b, String src, String holder)
      throws LeaseExpiredException, FileNotFoundException,
      UnresolvedLinkException, IOException {
    writeLock();
    try {
      checkOperation(OperationCategory.WRITE);
      //
      // Remove the block from the pending creates list
      //
      if(NameNode.stateChangeLog.isDebugEnabled()) {
        NameNode.stateChangeLog.debug("BLOCK* NameSystem.abandonBlock: "
                                      +b+"of file "+src);
      }
      if (isInSafeMode()) {
        throw new SafeModeException("Cannot abandon block " + b +
                                    " for fle" + src, safeMode);
      }
      INodeFileUnderConstruction file = checkLease(src, holder);
      dir.removeBlock(src, file, ExtendedBlock.getLocalBlock(b));
      if(NameNode.stateChangeLog.isDebugEnabled()) {
        NameNode.stateChangeLog.debug("BLOCK* NameSystem.abandonBlock: "
                                      + b + " is removed from pendingCreates");
      }
      dir.persistBlocks(src, file);
    } finally {
      writeUnlock();
    }
    if (persistBlocks) {
      getEditLog().logSync();
    }

    return true;
  }
  
  // make sure that we still have the lease on this file.
  private INodeFileUnderConstruction checkLease(String src, String holder) 
      throws LeaseExpiredException, UnresolvedLinkException {
    assert hasReadOrWriteLock();
    INodeFile file = dir.getFileINode(src);
    checkLease(src, holder, file);
    return (INodeFileUnderConstruction)file;
  }

  private void checkLease(String src, String holder, INode file)
      throws LeaseExpiredException {
    assert hasReadOrWriteLock();
    if (file == null || file.isDirectory()) {
      Lease lease = leaseManager.getLease(holder);
      throw new LeaseExpiredException("No lease on " + src +
                                      " File does not exist. " +
                                      (lease != null ? lease.toString() :
                                       "Holder " + holder + 
                                       " does not have any open files."));
    }
    if (!file.isUnderConstruction()) {
      Lease lease = leaseManager.getLease(holder);
      throw new LeaseExpiredException("No lease on " + src + 
                                      " File is not open for writing. " +
                                      (lease != null ? lease.toString() :
                                       "Holder " + holder + 
                                       " does not have any open files."));
    }
    INodeFileUnderConstruction pendingFile = (INodeFileUnderConstruction)file;
    if (holder != null && !pendingFile.getClientName().equals(holder)) {
      throw new LeaseExpiredException("Lease mismatch on " + src + " owned by "
          + pendingFile.getClientName() + " but is accessed by " + holder);
    }
  }
 
  /**
   * Complete in-progress write to the given file.
   * @return true if successful, false if the client should continue to retry
   *         (e.g if not all blocks have reached minimum replication yet)
   * @throws IOException on error (eg lease mismatch, file not open, file deleted)
   */
  boolean completeFile(String src, String holder, ExtendedBlock last) 
    throws SafeModeException, UnresolvedLinkException, IOException {
    checkBlock(last);
    boolean success = false;
    writeLock();
    try {
      checkOperation(OperationCategory.WRITE);

      success = completeFileInternal(src, holder, 
        ExtendedBlock.getLocalBlock(last));
    } finally {
      writeUnlock();
    }
    getEditLog().logSync();
    return success;
  }

  private boolean completeFileInternal(String src, 
      String holder, Block last) throws SafeModeException,
      UnresolvedLinkException, IOException {
    assert hasWriteLock();
    if (NameNode.stateChangeLog.isDebugEnabled()) {
      NameNode.stateChangeLog.debug("DIR* NameSystem.completeFile: " +
          src + " for " + holder);
    }
    if (isInSafeMode()) {
      throw new SafeModeException("Cannot complete file " + src, safeMode);
    }

    INodeFileUnderConstruction pendingFile = checkLease(src, holder);
    // commit the last block and complete it if it has minimum replicas
    commitOrCompleteLastBlock(pendingFile, last);

    if (!checkFileProgress(pendingFile, true)) {
      return false;
    }

    finalizeINodeFileUnderConstruction(src, pendingFile);

    NameNode.stateChangeLog.info("DIR* NameSystem.completeFile: file " + src
                                  + " is closed by " + holder);
    return true;
  }

  /** 
   * Check all blocks of a file. If any blocks are lower than their intended
   * replication factor, then insert them into neededReplication
   */
  private void checkReplicationFactor(INodeFile file) {
    int numExpectedReplicas = file.getReplication();
    Block[] pendingBlocks = file.getBlocks();
    int nrBlocks = pendingBlocks.length;
    for (int i = 0; i < nrBlocks; i++) {
      blockManager.checkReplication(pendingBlocks[i], numExpectedReplicas);
    }
  }
    
  /**
   * Allocate a block at the given pending filename
   * 
   * @param src path to the file
   * @param inodes INode representing each of the components of src. 
   *        <code>inodes[inodes.length-1]</code> is the INode for the file.
   *        
   * @throws QuotaExceededException If addition of block exceeds space quota
   */
  private Block allocateBlock(String src, INode[] inodes,
      DatanodeDescriptor targets[]) throws QuotaExceededException,
      SafeModeException {
    assert hasWriteLock();
    Block b = new Block(DFSUtil.getRandom().nextLong(), 0, 0); 
    while(isValidBlock(b)) {
      b.setBlockId(DFSUtil.getRandom().nextLong());
    }
    // Increment the generation stamp for every new block.
    nextGenerationStamp();
    b.setGenerationStamp(getGenerationStamp());
    b = dir.addBlock(src, inodes, b, targets);
    NameNode.stateChangeLog.info("BLOCK* NameSystem.allocateBlock: "
                                 +src+ ". " + blockPoolId + " "+ b);
    return b;
  }

  /**
   * Check that the indicated file's blocks are present and
   * replicated.  If not, return false. If checkall is true, then check
   * all blocks, otherwise check only penultimate block.
   */
  boolean checkFileProgress(INodeFile v, boolean checkall) {
    readLock();
    try {
      if (checkall) {
        //
        // check all blocks of the file.
        //
        for (BlockInfo block: v.getBlocks()) {
          if (!block.isComplete()) {
            LOG.info("BLOCK* NameSystem.checkFileProgress: "
                + "block " + block + " has not reached minimal replication "
                + blockManager.minReplication);
            return false;
          }
        }
      } else {
        //
        // check the penultimate block of this file
        //
        BlockInfo b = v.getPenultimateBlock();
        if (b != null && !b.isComplete()) {
          LOG.info("BLOCK* NameSystem.checkFileProgress: "
              + "block " + b + " has not reached minimal replication "
              + blockManager.minReplication);
          return false;
        }
      }
      return true;
    } finally {
      readUnlock();
    }
  }

  ////////////////////////////////////////////////////////////////
  // Here's how to handle block-copy failure during client write:
  // -- As usual, the client's write should result in a streaming
  // backup write to a k-machine sequence.
  // -- If one of the backup machines fails, no worries.  Fail silently.
  // -- Before client is allowed to close and finalize file, make sure
  // that the blocks are backed up.  Namenode may have to issue specific backup
  // commands to make up for earlier datanode failures.  Once all copies
  // are made, edit namespace and return to client.
  ////////////////////////////////////////////////////////////////

  /** 
   * Change the indicated filename. 
   * @deprecated Use {@link #renameTo(String, String, Options.Rename...)} instead.
   */
  @Deprecated
  boolean renameTo(String src, String dst) 
    throws IOException, UnresolvedLinkException {
    boolean status = false;
    HdfsFileStatus resultingStat = null;
    if (NameNode.stateChangeLog.isDebugEnabled()) {
      NameNode.stateChangeLog.debug("DIR* NameSystem.renameTo: " + src +
          " to " + dst);
    }
    writeLock();
    try {
      checkOperation(OperationCategory.WRITE);

      status = renameToInternal(src, dst);
      if (status && auditLog.isInfoEnabled() && isExternalInvocation()) {
        resultingStat = dir.getFileInfo(dst, false);
      }
    } finally {
      writeUnlock();
    }
    getEditLog().logSync();
    if (status && auditLog.isInfoEnabled() && isExternalInvocation()) {
      logAuditEvent(UserGroupInformation.getCurrentUser(),
                    Server.getRemoteIp(),
                    "rename", src, dst, resultingStat);
    }
    return status;
  }

  /** @deprecated See {@link #renameTo(String, String)} */
  @Deprecated
  private boolean renameToInternal(String src, String dst)
    throws IOException, UnresolvedLinkException {
    assert hasWriteLock();
    if (isInSafeMode()) {
      throw new SafeModeException("Cannot rename " + src, safeMode);
    }
    if (!DFSUtil.isValidName(dst)) {
      throw new IOException("Invalid name: " + dst);
    }
    if (isPermissionEnabled) {
      //We should not be doing this.  This is move() not renameTo().
      //but for now,
      String actualdst = dir.isDir(dst)?
          dst + Path.SEPARATOR + new Path(src).getName(): dst;
      checkParentAccess(src, FsAction.WRITE);
      checkAncestorAccess(actualdst, FsAction.WRITE);
    }

    HdfsFileStatus dinfo = dir.getFileInfo(dst, false);
    if (dir.renameTo(src, dst)) {
      unprotectedChangeLease(src, dst, dinfo);     // update lease with new filename
      return true;
    }
    return false;
  }
  

  /** Rename src to dst */
  void renameTo(String src, String dst, Options.Rename... options)
      throws IOException, UnresolvedLinkException {
    HdfsFileStatus resultingStat = null;
    if (NameNode.stateChangeLog.isDebugEnabled()) {
      NameNode.stateChangeLog.debug("DIR* NameSystem.renameTo: with options - "
          + src + " to " + dst);
    }
    writeLock();
    try {
      checkOperation(OperationCategory.WRITE);

      renameToInternal(src, dst, options);
      if (auditLog.isInfoEnabled() && isExternalInvocation()) {
        resultingStat = dir.getFileInfo(dst, false); 
      }
    } finally {
      writeUnlock();
    }
    getEditLog().logSync();
    if (auditLog.isInfoEnabled() && isExternalInvocation()) {
      StringBuilder cmd = new StringBuilder("rename options=");
      for (Rename option : options) {
        cmd.append(option.value()).append(" ");
      }
      logAuditEvent(UserGroupInformation.getCurrentUser(), Server.getRemoteIp(),
                    cmd.toString(), src, dst, resultingStat);
    }
  }

  private void renameToInternal(String src, String dst,
      Options.Rename... options) throws IOException {
    assert hasWriteLock();
    if (isInSafeMode()) {
      throw new SafeModeException("Cannot rename " + src, safeMode);
    }
    if (!DFSUtil.isValidName(dst)) {
      throw new InvalidPathException("Invalid name: " + dst);
    }
    if (isPermissionEnabled) {
      checkParentAccess(src, FsAction.WRITE);
      checkAncestorAccess(dst, FsAction.WRITE);
    }

    HdfsFileStatus dinfo = dir.getFileInfo(dst, false);
    dir.renameTo(src, dst, options);
    unprotectedChangeLease(src, dst, dinfo); // update lease with new filename
  }
  
  /**
   * Remove the indicated file from namespace.
   * 
   * @see ClientProtocol#delete(String, boolean) for detailed descriptoin and 
   * description of exceptions
   */
    boolean delete(String src, boolean recursive)
        throws AccessControlException, SafeModeException,
               UnresolvedLinkException, IOException {
      if (NameNode.stateChangeLog.isDebugEnabled()) {
        NameNode.stateChangeLog.debug("DIR* NameSystem.delete: " + src);
      }
      boolean status = deleteInternal(src, recursive, true);
      if (status && auditLog.isInfoEnabled() && isExternalInvocation()) {
        logAuditEvent(UserGroupInformation.getCurrentUser(),
                      Server.getRemoteIp(),
                      "delete", src, null, null);
      }
      return status;
    }
    
  /**
   * Remove a file/directory from the namespace.
   * <p>
   * For large directories, deletion is incremental. The blocks under
   * the directory are collected and deleted a small number at a time holding
   * the {@link FSNamesystem} lock.
   * <p>
   * For small directory or file the deletion is done in one shot.
   * 
   * @see ClientProtocol#delete(String, boolean) for description of exceptions
   */
  private boolean deleteInternal(String src, boolean recursive,
      boolean enforcePermission)
      throws AccessControlException, SafeModeException, UnresolvedLinkException,
             IOException {
    boolean deleteNow = false;
    ArrayList<Block> collectedBlocks = new ArrayList<Block>();

    writeLock();
    try {
      checkOperation(OperationCategory.WRITE);
      if (isInSafeMode()) {
        throw new SafeModeException("Cannot delete " + src, safeMode);
      }
      if (!recursive && !dir.isDirEmpty(src)) {
        throw new IOException(src + " is non empty");
      }
      if (enforcePermission && isPermissionEnabled) {
        checkPermission(src, false, null, FsAction.WRITE, null, FsAction.ALL);
      }
      // Unlink the target directory from directory tree
      if (!dir.delete(src, collectedBlocks)) {
        return false;
      }
      deleteNow = collectedBlocks.size() <= BLOCK_DELETION_INCREMENT;
      if (deleteNow) { // Perform small deletes right away
        removeBlocks(collectedBlocks);
      }
    } finally {
      writeUnlock();
    }

    getEditLog().logSync();

    writeLock();
    try {
      if (!deleteNow) {
        removeBlocks(collectedBlocks); // Incremental deletion of blocks
      }
    } finally {
      writeUnlock();
    }
    collectedBlocks.clear();
    if (NameNode.stateChangeLog.isDebugEnabled()) {
      NameNode.stateChangeLog.debug("DIR* Namesystem.delete: "
        + src +" is removed");
    }
    return true;
  }

  /** From the given list, incrementally remove the blocks from blockManager */
  private void removeBlocks(List<Block> blocks) {
    assert hasWriteLock();
    int start = 0;
    int end = 0;
    while (start < blocks.size()) {
      end = BLOCK_DELETION_INCREMENT + start;
      end = end > blocks.size() ? blocks.size() : end;
      for (int i=start; i<end; i++) {
        blockManager.removeBlock(blocks.get(i));
      }
      start = end;
    }
  }
  
  void removePathAndBlocks(String src, List<Block> blocks) {
    assert hasWriteLock();
    leaseManager.removeLeaseWithPrefixPath(src);
    if (blocks == null) {
      return;
    }
    for(Block b : blocks) {
      blockManager.removeBlock(b);
    }
  }

  /**
   * Get the file info for a specific file.
   *
   * @param src The string representation of the path to the file
   * @param resolveLink whether to throw UnresolvedLinkException 
   *        if src refers to a symlink
   *
   * @throws AccessControlException if access is denied
   * @throws UnresolvedLinkException if a symlink is encountered.
   *
   * @return object containing information regarding the file
   *         or null if file not found
   * @throws StandbyException 
   */
  HdfsFileStatus getFileInfo(String src, boolean resolveLink) 
    throws AccessControlException, UnresolvedLinkException,
           StandbyException {
    readLock();
    try {
      checkOperation(OperationCategory.READ);

      if (!DFSUtil.isValidName(src)) {
        throw new InvalidPathException("Invalid file name: " + src);
      }
      if (isPermissionEnabled) {
        checkTraverse(src);
      }
      return dir.getFileInfo(src, resolveLink);
    } finally {
      readUnlock();
    }
  }

  /**
   * Create all the necessary directories
   */
  boolean mkdirs(String src, PermissionStatus permissions,
      boolean createParent) throws IOException, UnresolvedLinkException {
    boolean status = false;
    if(NameNode.stateChangeLog.isDebugEnabled()) {
      NameNode.stateChangeLog.debug("DIR* NameSystem.mkdirs: " + src);
    }
    writeLock();
    try {
      checkOperation(OperationCategory.WRITE);

      status = mkdirsInternal(src, permissions, createParent);
    } finally {
      writeUnlock();
    }
    getEditLog().logSync();
    if (status && auditLog.isInfoEnabled() && isExternalInvocation()) {
      final HdfsFileStatus stat = dir.getFileInfo(src, false);
      logAuditEvent(UserGroupInformation.getCurrentUser(),
                    Server.getRemoteIp(),
                    "mkdirs", src, null, stat);
    }
    return status;
  }
    
  /**
   * Create all the necessary directories
   */
  private boolean mkdirsInternal(String src,
      PermissionStatus permissions, boolean createParent) 
      throws IOException, UnresolvedLinkException {
    assert hasWriteLock();
    if (isInSafeMode()) {
      throw new SafeModeException("Cannot create directory " + src, safeMode);
    }
    if (isPermissionEnabled) {
      checkTraverse(src);
    }
    if (dir.isDir(src)) {
      // all the users of mkdirs() are used to expect 'true' even if
      // a new directory is not created.
      return true;
    }
    if (!DFSUtil.isValidName(src)) {
      throw new InvalidPathException(src);
    }
    if (isPermissionEnabled) {
      checkAncestorAccess(src, FsAction.WRITE);
    }
    if (!createParent) {
      verifyParentDir(src);
    }

    // validate that we have enough inodes. This is, at best, a 
    // heuristic because the mkdirs() operation migth need to 
    // create multiple inodes.
    checkFsObjectLimit();

    if (!dir.mkdirs(src, permissions, false, now())) {
      throw new IOException("Failed to create directory: " + src);
    }
    return true;
  }

  ContentSummary getContentSummary(String src) throws AccessControlException,
      FileNotFoundException, UnresolvedLinkException, StandbyException {
    readLock();
    try {
      checkOperation(OperationCategory.READ);

      if (isPermissionEnabled) {
        checkPermission(src, false, null, null, null, FsAction.READ_EXECUTE);
      }
      return dir.getContentSummary(src);
    } finally {
      readUnlock();
    }
  }

  /**
   * Set the namespace quota and diskspace quota for a directory.
   * See {@link ClientProtocol#setQuota(String, long, long)} for the 
   * contract.
   */
  void setQuota(String path, long nsQuota, long dsQuota) 
      throws IOException, UnresolvedLinkException {
    writeLock();
    try {
      checkOperation(OperationCategory.WRITE);
      if (isInSafeMode()) {
        throw new SafeModeException("Cannot set quota on " + path, safeMode);
      }
      if (isPermissionEnabled) {
        checkSuperuserPrivilege();
      }
      dir.setQuota(path, nsQuota, dsQuota);
    } finally {
      writeUnlock();
    }
    getEditLog().logSync();
  }
  
  /** Persist all metadata about this file.
   * @param src The string representation of the path
   * @param clientName The string representation of the client
   * @throws IOException if path does not exist
   */
  void fsync(String src, String clientName) 
      throws IOException, UnresolvedLinkException {
    NameNode.stateChangeLog.info("BLOCK* NameSystem.fsync: file "
                                  + src + " for " + clientName);
    writeLock();
    try {
      checkOperation(OperationCategory.WRITE);
      if (isInSafeMode()) {
        throw new SafeModeException("Cannot fsync file " + src, safeMode);
      }
      INodeFileUnderConstruction pendingFile  = checkLease(src, clientName);
      dir.persistBlocks(src, pendingFile);
    } finally {
      writeUnlock();
    }
    getEditLog().logSync();
  }

  /**
   * Move a file that is being written to be immutable.
   * @param src The filename
   * @param lease The lease for the client creating the file
   * @param recoveryLeaseHolder reassign lease to this holder if the last block
   *        needs recovery; keep current holder if null.
   * @throws AlreadyBeingCreatedException if file is waiting to achieve minimal
   *         replication;<br>
   *         RecoveryInProgressException if lease recovery is in progress.<br>
   *         IOException in case of an error.
   * @return true  if file has been successfully finalized and closed or 
   *         false if block recovery has been initiated
   */
  boolean internalReleaseLease(Lease lease, String src, 
      String recoveryLeaseHolder) throws AlreadyBeingCreatedException, 
      IOException, UnresolvedLinkException {
    LOG.info("Recovering lease=" + lease + ", src=" + src);
    assert !isInSafeMode();
    assert hasWriteLock();
    INodeFile iFile = dir.getFileINode(src);
    if (iFile == null) {
      final String message = "DIR* NameSystem.internalReleaseLease: "
        + "attempt to release a create lock on "
        + src + " file does not exist.";
      NameNode.stateChangeLog.warn(message);
      throw new IOException(message);
    }
    if (!iFile.isUnderConstruction()) {
      final String message = "DIR* NameSystem.internalReleaseLease: "
        + "attempt to release a create lock on "
        + src + " but file is already closed.";
      NameNode.stateChangeLog.warn(message);
      throw new IOException(message);
    }

    INodeFileUnderConstruction pendingFile = (INodeFileUnderConstruction) iFile;
    int nrBlocks = pendingFile.numBlocks();
    BlockInfo[] blocks = pendingFile.getBlocks();

    int nrCompleteBlocks;
    BlockInfo curBlock = null;
    for(nrCompleteBlocks = 0; nrCompleteBlocks < nrBlocks; nrCompleteBlocks++) {
      curBlock = blocks[nrCompleteBlocks];
      if(!curBlock.isComplete())
        break;
      assert blockManager.checkMinReplication(curBlock) :
              "A COMPLETE block is not minimally replicated in " + src;
    }

    // If there are no incomplete blocks associated with this file,
    // then reap lease immediately and close the file.
    if(nrCompleteBlocks == nrBlocks) {
      finalizeINodeFileUnderConstruction(src, pendingFile);
      NameNode.stateChangeLog.warn("BLOCK*"
        + " internalReleaseLease: All existing blocks are COMPLETE,"
        + " lease removed, file closed.");
      return true;  // closed!
    }

    // Only the last and the penultimate blocks may be in non COMPLETE state.
    // If the penultimate block is not COMPLETE, then it must be COMMITTED.
    if(nrCompleteBlocks < nrBlocks - 2 ||
       nrCompleteBlocks == nrBlocks - 2 &&
         curBlock != null &&
         curBlock.getBlockUCState() != BlockUCState.COMMITTED) {
      final String message = "DIR* NameSystem.internalReleaseLease: "
        + "attempt to release a create lock on "
        + src + " but file is already closed.";
      NameNode.stateChangeLog.warn(message);
      throw new IOException(message);
    }

    // no we know that the last block is not COMPLETE, and
    // that the penultimate block if exists is either COMPLETE or COMMITTED
    BlockInfoUnderConstruction lastBlock = pendingFile.getLastBlock();
    BlockUCState lastBlockState = lastBlock.getBlockUCState();
    BlockInfo penultimateBlock = pendingFile.getPenultimateBlock();
    boolean penultimateBlockMinReplication;
    BlockUCState penultimateBlockState;
    if (penultimateBlock == null) {
      penultimateBlockState = BlockUCState.COMPLETE;
      // If penultimate block doesn't exist then its minReplication is met
      penultimateBlockMinReplication = true;
    } else {
      penultimateBlockState = BlockUCState.COMMITTED;
      penultimateBlockMinReplication = 
        blockManager.checkMinReplication(penultimateBlock);
    }
    assert penultimateBlockState == BlockUCState.COMPLETE ||
           penultimateBlockState == BlockUCState.COMMITTED :
           "Unexpected state of penultimate block in " + src;

    switch(lastBlockState) {
    case COMPLETE:
      assert false : "Already checked that the last block is incomplete";
      break;
    case COMMITTED:
      // Close file if committed blocks are minimally replicated
      if(penultimateBlockMinReplication &&
          blockManager.checkMinReplication(lastBlock)) {
        finalizeINodeFileUnderConstruction(src, pendingFile);
        NameNode.stateChangeLog.warn("BLOCK*"
          + " internalReleaseLease: Committed blocks are minimally replicated,"
          + " lease removed, file closed.");
        return true;  // closed!
      }
      // Cannot close file right now, since some blocks 
      // are not yet minimally replicated.
      // This may potentially cause infinite loop in lease recovery
      // if there are no valid replicas on data-nodes.
      String message = "DIR* NameSystem.internalReleaseLease: " +
          "Failed to release lease for file " + src +
          ". Committed blocks are waiting to be minimally replicated." +
          " Try again later.";
      NameNode.stateChangeLog.warn(message);
      throw new AlreadyBeingCreatedException(message);
    case UNDER_CONSTRUCTION:
    case UNDER_RECOVERY:
      // setup the last block locations from the blockManager if not known
      if(lastBlock.getNumExpectedLocations() == 0)
        lastBlock.setExpectedLocations(blockManager.getNodes(lastBlock));
      // start recovery of the last block for this file
      long blockRecoveryId = nextGenerationStamp();
      lease = reassignLease(lease, src, recoveryLeaseHolder, pendingFile);
      lastBlock.initializeBlockRecovery(blockRecoveryId);
      leaseManager.renewLease(lease);
      // Cannot close file right now, since the last block requires recovery.
      // This may potentially cause infinite loop in lease recovery
      // if there are no valid replicas on data-nodes.
      NameNode.stateChangeLog.warn(
                "DIR* NameSystem.internalReleaseLease: " +
                "File " + src + " has not been closed." +
               " Lease recovery is in progress. " +
                "RecoveryId = " + blockRecoveryId + " for block " + lastBlock);
      break;
    }
    return false;
  }

  private Lease reassignLease(Lease lease, String src, String newHolder,
      INodeFileUnderConstruction pendingFile) throws IOException {
    assert hasWriteLock();
    if(newHolder == null)
      return lease;
    logReassignLease(lease.getHolder(), src, newHolder);
    return reassignLeaseInternal(lease, src, newHolder, pendingFile);
  }
  
  Lease reassignLeaseInternal(Lease lease, String src, String newHolder,
      INodeFileUnderConstruction pendingFile) {
    assert hasWriteLock();
    pendingFile.setClientName(newHolder);
    return leaseManager.reassignLease(lease, src, newHolder);
  }

  private void commitOrCompleteLastBlock(final INodeFileUnderConstruction fileINode,
      final Block commitBlock) throws IOException {
    assert hasWriteLock();
    if (!blockManager.commitOrCompleteLastBlock(fileINode, commitBlock)) {
      return;
    }

    // Adjust disk space consumption if required
    final long diff = fileINode.getPreferredBlockSize() - commitBlock.getNumBytes();    
    if (diff > 0) {
      try {
        String path = leaseManager.findPath(fileINode);
        dir.updateSpaceConsumed(path, 0, -diff * fileINode.getReplication());
      } catch (IOException e) {
        LOG.warn("Unexpected exception while updating disk space.", e);
      }
    }
  }

  private void finalizeINodeFileUnderConstruction(String src, 
      INodeFileUnderConstruction pendingFile) 
      throws IOException, UnresolvedLinkException {
    assert hasWriteLock();
    leaseManager.removeLease(pendingFile.getClientName(), src);

    // The file is no longer pending.
    // Create permanent INode, update blocks
    INodeFile newFile = pendingFile.convertToInodeFile();
    dir.replaceNode(src, pendingFile, newFile);

    // close file and persist block allocations for this file
    dir.closeFile(src, newFile);

    checkReplicationFactor(newFile);
  }

  void commitBlockSynchronization(ExtendedBlock lastblock,
      long newgenerationstamp, long newlength,
      boolean closeFile, boolean deleteblock, DatanodeID[] newtargets)
      throws IOException, UnresolvedLinkException {
    String src = "";
    writeLock();
    try {
      checkOperation(OperationCategory.WRITE);
      if (haContext.getState().equals(NameNode.STANDBY_STATE)) {
        // TODO(HA) we'll never get here, since we check for WRITE operation above!
        if (isGenStampInFuture(newgenerationstamp)) {
          LOG.info("Required GS=" + newgenerationstamp
              + ", Queuing commitBlockSynchronization message");
          getPendingDataNodeMessages().queueMessage(
              new PendingDataNodeMessages.CommitBlockSynchronizationMessage(
                  lastblock, newgenerationstamp, newlength, closeFile, deleteblock,
                  newtargets, newgenerationstamp));
          return;
        }
      }

      if (isInSafeMode()) {
        throw new SafeModeException(
          "Cannot commitBlockSynchronization while in safe mode",
          safeMode);
      }
      LOG.info("commitBlockSynchronization(lastblock=" + lastblock
               + ", newgenerationstamp=" + newgenerationstamp
               + ", newlength=" + newlength
               + ", newtargets=" + Arrays.asList(newtargets)
               + ", closeFile=" + closeFile
               + ", deleteBlock=" + deleteblock
               + ")");
      final BlockInfo storedBlock = blockManager.getStoredBlock(ExtendedBlock
        .getLocalBlock(lastblock));
      if (storedBlock == null) {
        throw new IOException("Block (=" + lastblock + ") not found");
      }
      INodeFile iFile = storedBlock.getINode();
      if (!iFile.isUnderConstruction() || storedBlock.isComplete()) {
        throw new IOException("Unexpected block (=" + lastblock
                              + ") since the file (=" + iFile.getLocalName()
                              + ") is not under construction");
      }

      long recoveryId =
        ((BlockInfoUnderConstruction)storedBlock).getBlockRecoveryId();
      if(recoveryId != newgenerationstamp) {
        throw new IOException("The recovery id " + newgenerationstamp
                              + " does not match current recovery id "
                              + recoveryId + " for block " + lastblock); 
      }

      INodeFileUnderConstruction pendingFile = (INodeFileUnderConstruction)iFile;

      if (deleteblock) {
        pendingFile.removeLastBlock(ExtendedBlock.getLocalBlock(lastblock));
        blockManager.removeBlockFromMap(storedBlock);
      }
      else {
        // update last block
        storedBlock.setGenerationStamp(newgenerationstamp);
        storedBlock.setNumBytes(newlength);

        // find the DatanodeDescriptor objects
        // There should be no locations in the blockManager till now because the
        // file is underConstruction
        DatanodeDescriptor[] descriptors = null;
        if (newtargets.length > 0) {
          descriptors = new DatanodeDescriptor[newtargets.length];
          for(int i = 0; i < newtargets.length; i++) {
            descriptors[i] = blockManager.getDatanodeManager().getDatanode(
                newtargets[i]);
          }
        }
        if ((closeFile) && (descriptors != null)) {
          // the file is getting closed. Insert block locations into blockManager.
          // Otherwise fsck will report these blocks as MISSING, especially if the
          // blocksReceived from Datanodes take a long time to arrive.
          for (int i = 0; i < descriptors.length; i++) {
            descriptors[i].addBlock(storedBlock);
          }
        }
        // add pipeline locations into the INodeUnderConstruction
        pendingFile.setLastBlock(storedBlock, descriptors);
      }

      src = leaseManager.findPath(pendingFile);
      if (closeFile) {
        // commit the last block and complete it if it has minimum replicas
        commitOrCompleteLastBlock(pendingFile, storedBlock);

        //remove lease, close file
        finalizeINodeFileUnderConstruction(src, pendingFile);
      } else if (supportAppends) {
        // If this commit does not want to close the file, persist blocks
        // only if append is supported or we're explicitly told to
        dir.persistBlocks(src, pendingFile);
      }
    } finally {
      writeUnlock();
    }
    getEditLog().logSync();
    if (closeFile) {
      LOG.info("commitBlockSynchronization(newblock=" + lastblock
          + ", file=" + src
          + ", newgenerationstamp=" + newgenerationstamp
          + ", newlength=" + newlength
          + ", newtargets=" + Arrays.asList(newtargets) + ") successful");
    } else {
      LOG.info("commitBlockSynchronization(" + lastblock + ") successful");
    }
  }


  /**
   * Renew the lease(s) held by the given client
   */
  void renewLease(String holder) throws IOException {
    writeLock();
    try {
      checkOperation(OperationCategory.WRITE);

      if (isInSafeMode()) {
        throw new SafeModeException("Cannot renew lease for " + holder, safeMode);
      }
      leaseManager.renewLease(holder);
    } finally {
      writeUnlock();
    }
  }

  /**
   * Get a partial listing of the indicated directory
   *
   * @param src the directory name
   * @param startAfter the name to start after
   * @param needLocation if blockLocations need to be returned
   * @return a partial listing starting after startAfter
   * 
   * @throws AccessControlException if access is denied
   * @throws UnresolvedLinkException if symbolic link is encountered
   * @throws IOException if other I/O error occurred
   */
  DirectoryListing getListing(String src, byte[] startAfter,
      boolean needLocation) 
    throws AccessControlException, UnresolvedLinkException, IOException {
    DirectoryListing dl;
    readLock();
    try {
      checkOperation(OperationCategory.READ);

      if (isPermissionEnabled) {
        if (dir.isDir(src)) {
          checkPathAccess(src, FsAction.READ_EXECUTE);
        } else {
          checkTraverse(src);
        }
      }
      if (auditLog.isInfoEnabled() && isExternalInvocation()) {
        logAuditEvent(UserGroupInformation.getCurrentUser(),
                      Server.getRemoteIp(),
                      "listStatus", src, null, null);
      }
      dl = dir.getListing(src, startAfter, needLocation);
    } finally {
      readUnlock();
    }
    return dl;
  }

  /////////////////////////////////////////////////////////
  //
  // These methods are called by datanodes
  //
  /////////////////////////////////////////////////////////
  /**
   * Register Datanode.
   * <p>
   * The purpose of registration is to identify whether the new datanode
   * serves a new data storage, and will report new data block copies,
   * which the namenode was not aware of; or the datanode is a replacement
   * node for the data storage that was previously served by a different
   * or the same (in terms of host:port) datanode.
   * The data storages are distinguished by their storageIDs. When a new
   * data storage is reported the namenode issues a new unique storageID.
   * <p>
   * Finally, the namenode returns its namespaceID as the registrationID
   * for the datanodes. 
   * namespaceID is a persistent attribute of the name space.
   * The registrationID is checked every time the datanode is communicating
   * with the namenode. 
   * Datanodes with inappropriate registrationID are rejected.
   * If the namenode stops, and then restarts it can restore its 
   * namespaceID and will continue serving the datanodes that has previously
   * registered with the namenode without restarting the whole cluster.
   * 
   * @see org.apache.hadoop.hdfs.server.datanode.DataNode
   */
  void registerDatanode(DatanodeRegistration nodeReg) throws IOException {
    writeLock();
    try {
      getBlockManager().getDatanodeManager().registerDatanode(nodeReg);
      checkSafeMode();
    } finally {
      writeUnlock();
    }
  }
  
  /**
   * Get registrationID for datanodes based on the namespaceID.
   * 
   * @see #registerDatanode(DatanodeRegistration)
   * @return registration ID
   */
  String getRegistrationID() {
    return Storage.getRegistrationID(dir.fsImage.getStorage());
  }

  /**
   * The given node has reported in.  This method should:
   * 1) Record the heartbeat, so the datanode isn't timed out
   * 2) Adjust usage stats for future block allocation
   * 
   * If a substantial amount of time passed since the last datanode 
   * heartbeat then request an immediate block report.  
   * 
   * @return an array of datanode commands 
   * @throws IOException
   */
  HeartbeatResponse handleHeartbeat(DatanodeRegistration nodeReg,
      long capacity, long dfsUsed, long remaining, long blockPoolUsed,
      int xceiverCount, int xmitsInProgress, int failedVolumes) 
        throws IOException {
    readLock();
    try {
      final int maxTransfer = blockManager.getMaxReplicationStreams()
          - xmitsInProgress;
      DatanodeCommand[] cmds = blockManager.getDatanodeManager().handleHeartbeat(
          nodeReg, blockPoolId, capacity, dfsUsed, remaining, blockPoolUsed,
          xceiverCount, maxTransfer, failedVolumes);
      if (cmds == null || cmds.length == 0) {
        DatanodeCommand cmd = upgradeManager.getBroadcastCommand();
        if (cmd != null) {
          cmds = new DatanodeCommand[] {cmd};
        }
      }
      
      return new HeartbeatResponse(cmds, createHaStatusHeartbeat());
    } finally {
      readUnlock();
    }
  }

  private NNHAStatusHeartbeat createHaStatusHeartbeat() {
    HAState state = haContext.getState();
    NNHAStatusHeartbeat.State hbState;
    if (state instanceof ActiveState) {
      hbState = NNHAStatusHeartbeat.State.ACTIVE;
    } else if (state instanceof StandbyState) {
      hbState = NNHAStatusHeartbeat.State.STANDBY;      
    } else {
      throw new AssertionError("Invalid state: " + state.getClass());
    }
    return new NNHAStatusHeartbeat(hbState,
        getFSImage().getLastAppliedOrWrittenTxId());
  }

  /**
   * Returns whether or not there were available resources at the last check of
   * resources.
   *
   * @return true if there were sufficient resources available, false otherwise.
   */
  private boolean nameNodeHasResourcesAvailable() {
    return hasResourcesAvailable;
  }

  /**
   * Perform resource checks and cache the results.
   * @throws IOException
   */
  private void checkAvailableResources() throws IOException {
    Preconditions.checkState(nnResourceChecker != null,
        "nnResourceChecker not initialized");
    hasResourcesAvailable = nnResourceChecker.hasAvailableDiskSpace();
  }

  /**
   * Periodically calls hasAvailableResources of NameNodeResourceChecker, and if
   * there are found to be insufficient resources available, causes the NN to
   * enter safe mode. If resources are later found to have returned to
   * acceptable levels, this daemon will cause the NN to exit safe mode.
   */
  class NameNodeResourceMonitor implements Runnable  {
    @Override
    public void run () {
      try {
        while (fsRunning) {
          checkAvailableResources();
          if(!nameNodeHasResourcesAvailable()) {
            String lowResourcesMsg = "NameNode low on available disk space. ";
            if (!isInSafeMode()) {
              FSNamesystem.LOG.warn(lowResourcesMsg + "Entering safe mode.");
            } else {
              FSNamesystem.LOG.warn(lowResourcesMsg + "Already in safe mode.");
            }
            enterSafeMode(true);
          }
          try {
            Thread.sleep(resourceRecheckInterval);
          } catch (InterruptedException ie) {
            // Deliberately ignore
          }
        }
      } catch (Exception e) {
        FSNamesystem.LOG.error("Exception in NameNodeResourceMonitor: ", e);
      }
    }
  }
  
  public FSImage getFSImage() {
    return dir.fsImage;
  }

  public FSEditLog getEditLog() {
    return getFSImage().getEditLog();
  }    

  private void checkBlock(ExtendedBlock block) throws IOException {
    if (block != null && !this.blockPoolId.equals(block.getBlockPoolId())) {
      throw new IOException("Unexpected BlockPoolId " + block.getBlockPoolId()
          + " - expected " + blockPoolId);
    }
  }

  @Metric({"MissingBlocks", "Number of missing blocks"})
  public long getMissingBlocksCount() {
    // not locking
    return blockManager.getMissingBlocksCount();
  }
  
  @Metric({"ExpiredHeartbeats", "Number of expired heartbeats"})
  public int getExpiredHeartbeats() {
    return datanodeStatistics.getExpiredHeartbeats();
  }

  /** @see ClientProtocol#getStats() */
  long[] getStats() {
    final long[] stats = datanodeStatistics.getStats();
    stats[ClientProtocol.GET_STATS_UNDER_REPLICATED_IDX] = getUnderReplicatedBlocks();
    stats[ClientProtocol.GET_STATS_CORRUPT_BLOCKS_IDX] = getCorruptReplicaBlocks();
    stats[ClientProtocol.GET_STATS_MISSING_BLOCKS_IDX] = getMissingBlocksCount();
    return stats;
  }

  /**
   * Total raw bytes including non-dfs used space.
   */
  @Override // FSNamesystemMBean
  public long getCapacityTotal() {
    return datanodeStatistics.getCapacityTotal();
  }

  @Metric
  public float getCapacityTotalGB() {
    return DFSUtil.roundBytesToGB(getCapacityTotal());
  }

  /**
   * Total used space by data nodes
   */
  @Override // FSNamesystemMBean
  public long getCapacityUsed() {
    return datanodeStatistics.getCapacityUsed();
  }

  @Metric
  public float getCapacityUsedGB() {
    return DFSUtil.roundBytesToGB(getCapacityUsed());
  }

  @Override
  public long getCapacityRemaining() {
    return datanodeStatistics.getCapacityRemaining();
  }

  @Metric
  public float getCapacityRemainingGB() {
    return DFSUtil.roundBytesToGB(getCapacityRemaining());
  }

  /**
   * Total number of connections.
   */
  @Override // FSNamesystemMBean
  @Metric
  public int getTotalLoad() {
    return datanodeStatistics.getXceiverCount();
  }

  int getNumberOfDatanodes(DatanodeReportType type) {
    readLock();
    try {
      return getBlockManager().getDatanodeManager().getDatanodeListForReport(
          type).size(); 
    } finally {
      readUnlock();
    }
  }

  DatanodeInfo[] datanodeReport(final DatanodeReportType type
      ) throws AccessControlException {
    checkSuperuserPrivilege();
    readLock();
    try {
      final DatanodeManager dm = getBlockManager().getDatanodeManager();      
      final List<DatanodeDescriptor> results = dm.getDatanodeListForReport(type);

      DatanodeInfo[] arr = new DatanodeInfo[results.size()];
      for (int i=0; i<arr.length; i++) {
        arr[i] = new DatanodeInfo(results.get(i));
      }
      return arr;
    } finally {
      readUnlock();
    }
  }

  /**
   * Save namespace image.
   * This will save current namespace into fsimage file and empty edits file.
   * Requires superuser privilege and safe mode.
   * 
   * @throws AccessControlException if superuser privilege is violated.
   * @throws IOException if 
   */
  void saveNamespace() throws AccessControlException, IOException {
    readLock();
    try {
      checkSuperuserPrivilege();
      if (!isInSafeMode()) {
        throw new IOException("Safe mode should be turned ON " +
                              "in order to create namespace image.");
      }
      getFSImage().saveNamespace(this);
      LOG.info("New namespace image has been created.");
    } finally {
      readUnlock();
    }
  }
  
  /**
   * Cancel an ongoing saveNamespace operation and wait for its
   * threads to exit, if one is currently in progress.
   *
   * If no such operation is in progress, this call does nothing.
   *
   * @param reason a reason to be communicated to the caller saveNamespace 
   * @throws IOException
   */
  void cancelSaveNamespace(String reason) throws IOException {
    readLock();
    try {
      checkSuperuserPrivilege();
      getFSImage().cancelSaveNamespace(reason);
    } catch (InterruptedException e) {
      throw new IOException(e);
    } finally {
      readUnlock();
    }
  }
  
  /**
   * Enables/Disables/Checks restoring failed storage replicas if the storage becomes available again.
   * Requires superuser privilege.
   * 
   * @throws AccessControlException if superuser privilege is violated.
   */
  boolean restoreFailedStorage(String arg) throws AccessControlException {
    writeLock();
    try {
      checkSuperuserPrivilege();
      
      // if it is disabled - enable it and vice versa.
      if(arg.equals("check"))
        return getFSImage().getStorage().getRestoreFailedStorage();
      
      boolean val = arg.equals("true");  // false if not
      getFSImage().getStorage().setRestoreFailedStorage(val);
      
      return val;
    } finally {
      writeUnlock();
    }
  }

  Date getStartTime() {
    return new Date(systemStart); 
  }
    
  void finalizeUpgrade() throws IOException {
    checkSuperuserPrivilege();
    getFSImage().finalizeUpgrade();
  }

  /**
   * SafeModeInfo contains information related to the safe mode.
   * <p>
   * An instance of {@link SafeModeInfo} is created when the name node
   * enters safe mode.
   * <p>
   * During name node startup {@link SafeModeInfo} counts the number of
   * <em>safe blocks</em>, those that have at least the minimal number of
   * replicas, and calculates the ratio of safe blocks to the total number
   * of blocks in the system, which is the size of blocks in
   * {@link FSNamesystem#blockManager}. When the ratio reaches the
   * {@link #threshold} it starts the {@link SafeModeMonitor} daemon in order
   * to monitor whether the safe mode {@link #extension} is passed.
   * Then it leaves safe mode and destroys itself.
   * <p>
   * If safe mode is turned on manually then the number of safe blocks is
   * not tracked because the name node is not intended to leave safe mode
   * automatically in the case.
   *
   * @see ClientProtocol#setSafeMode(HdfsConstants.SafeModeAction)
   * @see SafeModeMonitor
   */
  class SafeModeInfo {
    // configuration fields
    /** Safe mode threshold condition %.*/
    private double threshold;
    /** Safe mode minimum number of datanodes alive */
    private int datanodeThreshold;
    /** Safe mode extension after the threshold. */
    private int extension;
    /** Min replication required by safe mode. */
    private int safeReplication;
    /** threshold for populating needed replication queues */
    private double replQueueThreshold;
      
    // internal fields
    /** Time when threshold was reached.
     * 
     * <br>-1 safe mode is off
     * <br> 0 safe mode is on, but threshold is not reached yet 
     */
    private long reached = -1;  
    /** Total number of blocks. */
    int blockTotal; 
    /** Number of safe blocks. */
    int blockSafe;
    /** Number of blocks needed to satisfy safe mode threshold condition */
    private int blockThreshold;
    /** Number of blocks needed before populating replication queues */
    private int blockReplQueueThreshold;
    /** time of the last status printout */
    private long lastStatusReport = 0;
    /** flag indicating whether replication queues have been initialized */
    boolean initializedReplQueues = false;
    /** Was safemode entered automatically because available resources were low. */
    private boolean resourcesLow = false;
    
    /**
     * Creates SafeModeInfo when the name node enters
     * automatic safe mode at startup.
     *  
     * @param conf configuration
     */
    private SafeModeInfo(Configuration conf) {
      this.threshold = conf.getFloat(DFS_NAMENODE_SAFEMODE_THRESHOLD_PCT_KEY,
          DFS_NAMENODE_SAFEMODE_THRESHOLD_PCT_DEFAULT);
      if(threshold > 1.0) {
        LOG.warn("The threshold value should't be greater than 1, threshold: " + threshold);
      }
      this.datanodeThreshold = conf.getInt(
        DFS_NAMENODE_SAFEMODE_MIN_DATANODES_KEY,
        DFS_NAMENODE_SAFEMODE_MIN_DATANODES_DEFAULT);
      this.extension = conf.getInt(DFS_NAMENODE_SAFEMODE_EXTENSION_KEY, 0);
      this.safeReplication = conf.getInt(DFS_NAMENODE_REPLICATION_MIN_KEY, 
                                         DFS_NAMENODE_REPLICATION_MIN_DEFAULT);
      // default to safe mode threshold (i.e., don't populate queues before leaving safe mode)
      this.replQueueThreshold = 
        conf.getFloat(DFS_NAMENODE_REPL_QUEUE_THRESHOLD_PCT_KEY,
                      (float) threshold);
      this.blockTotal = 0; 
      this.blockSafe = 0;
    }

    /**
     * Creates SafeModeInfo when safe mode is entered manually, or because
     * available resources are low.
     *
     * The {@link #threshold} is set to 1.5 so that it could never be reached.
     * {@link #blockTotal} is set to -1 to indicate that safe mode is manual.
     * 
     * @see SafeModeInfo
     */
    private SafeModeInfo(boolean resourcesLow) {
      this.threshold = 1.5f;  // this threshold can never be reached
      this.datanodeThreshold = Integer.MAX_VALUE;
      this.extension = Integer.MAX_VALUE;
      this.safeReplication = Short.MAX_VALUE + 1; // more than maxReplication
      this.replQueueThreshold = 1.5f; // can never be reached
      this.blockTotal = -1;
      this.blockSafe = -1;
      this.reached = -1;
      this.resourcesLow = resourcesLow;
      enter();
      reportStatus("STATE* Safe mode is ON.", true);
    }
      
    /**
     * Check if safe mode is on.
     * @return true if in safe mode
     */
    private synchronized boolean isOn() {
      doConsistencyCheck();
      return this.reached >= 0;
    }
      
    /**
     * Check if we are populating replication queues.
     */
    private synchronized boolean isPopulatingReplQueues() {
      return initializedReplQueues;
    }

    /**
     * Enter safe mode.
     */
    private void enter() {
      this.reached = 0;
    }
      
    /**
     * Leave safe mode.
     * <p>
     * Switch to manual safe mode if distributed upgrade is required.<br>
     * Check for invalid, under- & over-replicated blocks in the end of startup.
     */
    private synchronized void leave(boolean checkForUpgrades) {
      if(checkForUpgrades) {
        // verify whether a distributed upgrade needs to be started
        boolean needUpgrade = false;
        try {
          needUpgrade = upgradeManager.startUpgrade();
        } catch(IOException e) {
          FSNamesystem.LOG.error("IOException in startDistributedUpgradeIfNeeded", e);
        }
        if(needUpgrade) {
          // switch to manual safe mode
          safeMode = new SafeModeInfo(false);
          return;
        }
      }
      // if not done yet, initialize replication queues.
      // In the standby, do not populate repl queues
      if (!isPopulatingReplQueues() && !isInStandbyState()) {
        initializeReplQueues();
      }
      long timeInSafemode = now() - systemStart;
      NameNode.stateChangeLog.info("STATE* Leaving safe mode after " 
                                    + timeInSafemode/1000 + " secs.");
      NameNode.getNameNodeMetrics().setSafeModeTime((int) timeInSafemode);
      
      if (reached >= 0) {
        NameNode.stateChangeLog.info("STATE* Safe mode is OFF."); 
      }
      reached = -1;
      safeMode = null;
      final NetworkTopology nt = blockManager.getDatanodeManager().getNetworkTopology();
      NameNode.stateChangeLog.info("STATE* Network topology has "
          + nt.getNumOfRacks() + " racks and "
          + nt.getNumOfLeaves() + " datanodes");
      NameNode.stateChangeLog.info("STATE* UnderReplicatedBlocks has "
          + blockManager.numOfUnderReplicatedBlocks() + " blocks");
    }

    /**
     * Initialize replication queues.
     */
    private synchronized void initializeReplQueues() {
      LOG.info("initializing replication queues");
      assert !isPopulatingReplQueues() : "Already initialized repl queues";
      long startTimeMisReplicatedScan = now();
      blockManager.processMisReplicatedBlocks();
      initializedReplQueues = true;
      NameNode.stateChangeLog.info("STATE* Replication Queue initialization "
          + "scan for invalid, over- and under-replicated blocks "
          + "completed in " + (now() - startTimeMisReplicatedScan)
          + " msec");
    }

    /**
     * Check whether we have reached the threshold for 
     * initializing replication queues.
     */
    private synchronized boolean canInitializeReplQueues() {
      return !isInStandbyState() && blockSafe >= blockReplQueueThreshold;
    }
      
    /** 
     * Safe mode can be turned off iff 
     * the threshold is reached and 
     * the extension time have passed.
     * @return true if can leave or false otherwise.
     */
    private synchronized boolean canLeave() {
      if (reached == 0)
        return false;
      if (now() - reached < extension) {
        reportStatus("STATE* Safe mode ON.", false);
        return false;
      }
      return !needEnter();
    }
      
    /** 
     * There is no need to enter safe mode 
     * if DFS is empty or {@link #threshold} == 0
     */
    private boolean needEnter() {
      return (threshold != 0 && blockSafe < blockThreshold) ||
        (getNumLiveDataNodes() < datanodeThreshold) ||
        (!nameNodeHasResourcesAvailable());
    }
      
    /**
     * Check and trigger safe mode if needed. 
     */
    private void checkMode() {
      // Have to have write-lock since leaving safemode initializes
      // repl queues, which requires write lock
      assert hasWriteLock();
      if (needEnter()) {
        enter();
        // check if we are ready to initialize replication queues
        if (canInitializeReplQueues() && !isPopulatingReplQueues()) {
          initializeReplQueues();
        }
        reportStatus("STATE* Safe mode ON.", false);
        return;
      }
      // the threshold is reached
      if (!isOn() ||                           // safe mode is off
          extension <= 0 || threshold <= 0) {  // don't need to wait
        this.leave(true); // leave safe mode
        return;
      }
      if (reached > 0) {  // threshold has already been reached before
        reportStatus("STATE* Safe mode ON.", false);
        return;
      }
      // start monitor
      reached = now();
      smmthread = new Daemon(new SafeModeMonitor());
      smmthread.start();
      reportStatus("STATE* Safe mode extension entered.", true);

      // check if we are ready to initialize replication queues
      if (canInitializeReplQueues() && !isPopulatingReplQueues()) {
        initializeReplQueues();
      }
    }
      
    /**
     * Set total number of blocks.
     */
    private synchronized void setBlockTotal(int total) {
      this.blockTotal = total;
      this.blockThreshold = (int) (blockTotal * threshold);
      this.blockReplQueueThreshold = 
        (int) (blockTotal * replQueueThreshold);
      checkMode();
    }
      
    /**
     * Increment number of safe blocks if current block has 
     * reached minimal replication.
     * @param replication current replication 
     */
    private synchronized void incrementSafeBlockCount(short replication) {
      if (replication == safeReplication)
        this.blockSafe++;
      checkMode();
    }
      
    /**
     * Decrement number of safe blocks if current block has 
     * fallen below minimal replication.
     * @param replication current replication 
     */
    private synchronized void decrementSafeBlockCount(short replication) {
      if (replication == safeReplication-1)
        this.blockSafe--;
      checkMode();
    }

    /**
     * Check if safe mode was entered manually or automatically (at startup, or
     * when disk space is low).
     */
    private boolean isManual() {
      return extension == Integer.MAX_VALUE && !resourcesLow;
    }

    /**
     * Set manual safe mode.
     */
    private synchronized void setManual() {
      extension = Integer.MAX_VALUE;
    }

    /**
     * Check if safe mode was entered due to resources being low.
     */
    private boolean areResourcesLow() {
      return resourcesLow;
    }

    /**
     * Set that resources are low for this instance of safe mode.
     */
    private void setResourcesLow() {
      resourcesLow = true;
    }

    /**
     * A tip on how safe mode is to be turned off: manually or automatically.
     */
    String getTurnOffTip() {
      if(reached < 0)
        return "Safe mode is OFF.";
      String leaveMsg = "";
      if (areResourcesLow()) {
        leaveMsg = "Resources are low on NN. Safe mode must be turned off manually";
      } else {
        leaveMsg = "Safe mode will be turned off automatically";
      }
      if(isManual()) {
        if(upgradeManager.getUpgradeState())
          return leaveMsg + " upon completion of " + 
            "the distributed upgrade: upgrade progress = " + 
            upgradeManager.getUpgradeStatus() + "%";
        leaveMsg = "Use \"hdfs dfsadmin -safemode leave\" to turn safe mode off";
      }

      if(blockTotal < 0)
        return leaveMsg + ".";

      int numLive = getNumLiveDataNodes();
      String msg = "";
      if (reached == 0) {
        if (blockSafe < blockThreshold) {
          msg += String.format(
            "The reported blocks %d needs additional %d"
            + " blocks to reach the threshold %.4f of total blocks %d.",
            blockSafe, (blockThreshold - blockSafe) + 1, threshold, blockTotal);
        }
        if (numLive < datanodeThreshold) {
          if (!"".equals(msg)) {
            msg += "\n";
          }
          msg += String.format(
            "The number of live datanodes %d needs an additional %d live "
            + "datanodes to reach the minimum number %d.",
            numLive, (datanodeThreshold - numLive) + 1 , datanodeThreshold);
        }
        msg += " " + leaveMsg;
      } else {
        msg = String.format("The reported blocks %d has reached the threshold"
            + " %.4f of total blocks %d.", blockSafe, threshold, 
            blockTotal);

        if (datanodeThreshold > 0) {
          msg += String.format(" The number of live datanodes %d has reached "
                               + "the minimum number %d.",
                               numLive, datanodeThreshold);
        }
        msg += " " + leaveMsg;
      }
      if(reached == 0 || isManual()) {  // threshold is not reached or manual       
        return msg + ".";
      }
      // extension period is in progress
      return msg + " in " + Math.abs(reached + extension - now()) / 1000
          + " seconds.";
    }

    /**
     * Print status every 20 seconds.
     */
    private void reportStatus(String msg, boolean rightNow) {
      long curTime = now();
      if(!rightNow && (curTime - lastStatusReport < 20 * 1000))
        return;
      NameNode.stateChangeLog.info(msg + " \n" + getTurnOffTip());
      lastStatusReport = curTime;
    }

    @Override
    public String toString() {
      String resText = "Current safe blocks = " 
        + blockSafe 
        + ". Target blocks = " + blockThreshold + " for threshold = %" + threshold
        + ". Minimal replication = " + safeReplication + ".";
      if (reached > 0) 
        resText += " Threshold was reached " + new Date(reached) + ".";
      return resText;
    }
      
    /**
     * Checks consistency of the class state.
     * This is costly so only runs if asserts are enabled.
     */
    private void doConsistencyCheck() {
      boolean assertsOn = false;
      assert assertsOn = true; // set to true if asserts are on
      if (!assertsOn) return;
      
      
      int activeBlocks = blockManager.getActiveBlockCount();
      if (blockTotal == -1 && blockSafe == -1) {
        return; // manual safe mode
      }
      if ((blockTotal != activeBlocks) &&
          !(blockSafe >= 0 && blockSafe <= blockTotal)) {
        throw new AssertionError(
            " SafeMode: Inconsistent filesystem state: "
        + "SafeMode data: blockTotal=" + blockTotal
        + " blockSafe=" + blockSafe + "; "
        + "BlockManager data: active="  + activeBlocks);
      }
    }
  }
    
  /**
   * Periodically check whether it is time to leave safe mode.
   * This thread starts when the threshold level is reached.
   *
   */
  class SafeModeMonitor implements Runnable {
    /** interval in msec for checking safe mode: {@value} */
    private static final long recheckInterval = 1000;
      
    /**
     */
    public void run() {
      while (fsRunning && (safeMode != null && !safeMode.canLeave())) {
        try {
          Thread.sleep(recheckInterval);
        } catch (InterruptedException ie) {
        }
      }
      if (!fsRunning) {
        LOG.info("NameNode is being shutdown, exit SafeModeMonitor thread. ");
      } else {
        // leave safe mode and stop the monitor
        try {
          leaveSafeMode(true);
        } catch(SafeModeException es) { // should never happen
          String msg = "SafeModeMonitor may not run during distributed upgrade.";
          assert false : msg;
          throw new RuntimeException(msg, es);
        }
      }
      smmthread = null;
    }
  }
    
  boolean setSafeMode(SafeModeAction action) throws IOException {
    if (action != SafeModeAction.SAFEMODE_GET) {
      checkSuperuserPrivilege();
      switch(action) {
      case SAFEMODE_LEAVE: // leave safe mode
        leaveSafeMode(false);
        break;
      case SAFEMODE_ENTER: // enter safe mode
        enterSafeMode(false);
        break;
      }
    }
    return isInSafeMode();
  }

  @Override
  public void checkSafeMode() {
    // safeMode is volatile, and may be set to null at any time
    SafeModeInfo safeMode = this.safeMode;
    if (safeMode != null) {
      safeMode.checkMode();
    }
  }

  @Override
  public boolean isInSafeMode() {
    // safeMode is volatile, and may be set to null at any time
    SafeModeInfo safeMode = this.safeMode;
    if (safeMode == null)
      return false;
    return safeMode.isOn();
  }

  @Override
  public boolean isInStartupSafeMode() {
    // safeMode is volatile, and may be set to null at any time
    SafeModeInfo safeMode = this.safeMode;
    if (safeMode == null)
      return false;
    return !safeMode.isManual() && safeMode.isOn();
  }

  @Override
  public boolean isPopulatingReplQueues() {
    if (isInStandbyState()) {
      return false;
    }
    // safeMode is volatile, and may be set to null at any time
    SafeModeInfo safeMode = this.safeMode;
    if (safeMode == null)
      return true;
    return safeMode.isPopulatingReplQueues();
  }
    
  @Override
  public void incrementSafeBlockCount(int replication) {
    // safeMode is volatile, and may be set to null at any time
    SafeModeInfo safeMode = this.safeMode;
    if (safeMode == null)
      return;
    safeMode.incrementSafeBlockCount((short)replication);
  }

  @Override
  public void decrementSafeBlockCount(Block b) {
    // safeMode is volatile, and may be set to null at any time
    SafeModeInfo safeMode = this.safeMode;
    if (safeMode == null) // mostly true
      return;
    safeMode.decrementSafeBlockCount((short)blockManager.countNodes(b).liveReplicas());
  }

  /**
   * Set the total number of blocks in the system. 
   */
  public void setBlockTotal() {
    // safeMode is volatile, and may be set to null at any time
    SafeModeInfo safeMode = this.safeMode;
    if (safeMode == null)
      return;
    safeMode.setBlockTotal((int)getCompleteBlocksTotal());
  }

  /**
   * Get the total number of blocks in the system. 
   */
  @Override // FSNamesystemMBean
  @Metric
  public long getBlocksTotal() {
    return blockManager.getTotalBlocks();
  }

  /**
   * Get the total number of COMPLETE blocks in the system.
   * For safe mode only complete blocks are counted.
   */
  private long getCompleteBlocksTotal() {
    // Calculate number of blocks under construction
    long numUCBlocks = 0;
    readLock();
    try {
      for (Lease lease : leaseManager.getSortedLeases()) {
        for (String path : lease.getPaths()) {
          INode node;
          try {
            node = dir.getFileINode(path);
          } catch (UnresolvedLinkException e) {
            throw new AssertionError("Lease files should reside on this FS");
          }
          assert node != null : "Found a lease for nonexisting file.";
          assert node.isUnderConstruction() :
            "Found a lease for file " + path + " that is not under construction." +
            " lease=" + lease;
          INodeFileUnderConstruction cons = (INodeFileUnderConstruction) node;
          BlockInfo[] blocks = cons.getBlocks();
          if(blocks == null)
            continue;
          for(BlockInfo b : blocks) {
            if(!b.isComplete())
              numUCBlocks++;
          }
        }
      }
      LOG.info("Number of blocks under construction: " + numUCBlocks);
      return getBlocksTotal() - numUCBlocks;
    } finally {
      readUnlock();
    }
  }

  /**
   * Enter safe mode manually.
   * @throws IOException
   */
  void enterSafeMode(boolean resourcesLow) throws IOException {
    writeLock();
    try {
      // Ensure that any concurrent operations have been fully synced
      // before entering safe mode. This ensures that the FSImage
      // is entirely stable on disk as soon as we're in safe mode.
      boolean isEditlogOpenForWrite = getEditLog().isOpenForWrite();
      // Before Editlog is in OpenForWrite mode, editLogStream will be null. So,
      // logSyncAll call can be called only when Edlitlog is in OpenForWrite mode
      if (isEditlogOpenForWrite) {
        getEditLog().logSyncAll();
      }
      if (!isInSafeMode()) {
        safeMode = new SafeModeInfo(resourcesLow);
        return;
      }
      if (resourcesLow) {
        safeMode.setResourcesLow();
      }
      safeMode.setManual();
      if (isEditlogOpenForWrite) {
        getEditLog().logSyncAll();
      }
      NameNode.stateChangeLog.info("STATE* Safe mode is ON. "
          + safeMode.getTurnOffTip());
    } finally {
      writeUnlock();
    }
  }

  /**
   * Leave safe mode.
   * @throws IOException
   */
  void leaveSafeMode(boolean checkForUpgrades) throws SafeModeException {
    writeLock();
    try {
      if (!isInSafeMode()) {
        NameNode.stateChangeLog.info("STATE* Safe mode is already OFF."); 
        return;
      }
      if(upgradeManager.getUpgradeState())
        throw new SafeModeException("Distributed upgrade is in progress",
                                    safeMode);
      safeMode.leave(checkForUpgrades);
    } finally {
      writeUnlock();
    }
  }
    
  String getSafeModeTip() {
    readLock();
    try {
      if (!isInSafeMode()) {
        return "";
      }
      return safeMode.getTurnOffTip();
    } finally {
      readUnlock();
    }
  }

  CheckpointSignature rollEditLog() throws IOException {
    writeLock();
    try {
      checkOperation(OperationCategory.JOURNAL);
      if (isInSafeMode()) {
        throw new SafeModeException("Log not rolled", safeMode);
      }
      LOG.info("Roll Edit Log from " + Server.getRemoteAddress());
      return getFSImage().rollEditLog();
    } finally {
      writeUnlock();
    }
  }

  NamenodeCommand startCheckpoint(
                                NamenodeRegistration bnReg, // backup node
                                NamenodeRegistration nnReg) // active name-node
  throws IOException {
    writeLock();
    try {
      checkOperation(OperationCategory.CHECKPOINT);

      if (isInSafeMode()) {
        throw new SafeModeException("Checkpoint not started", safeMode);
      }
      LOG.info("Start checkpoint for " + bnReg.getAddress());
      NamenodeCommand cmd = getFSImage().startCheckpoint(bnReg, nnReg);
      getEditLog().logSync();
      return cmd;
    } finally {
      writeUnlock();
    }
  }

  void endCheckpoint(NamenodeRegistration registration,
                            CheckpointSignature sig) throws IOException {
    readLock();
    try {
      checkOperation(OperationCategory.CHECKPOINT);

      if (isInSafeMode()) {
        throw new SafeModeException("Checkpoint not ended", safeMode);
      }
      LOG.info("End checkpoint for " + registration.getAddress());
      getFSImage().endCheckpoint(sig);
    } finally {
      readUnlock();
    }
  }

  /**
   * Returns whether the given block is one pointed-to by a file.
   */
  private boolean isValidBlock(Block b) {
    return (blockManager.getINode(b) != null);
  }

  // Distributed upgrade manager
  final UpgradeManagerNamenode upgradeManager = new UpgradeManagerNamenode(this);

  UpgradeStatusReport distributedUpgradeProgress(UpgradeAction action 
                                                 ) throws IOException {
    return upgradeManager.distributedUpgradeProgress(action);
  }

  UpgradeCommand processDistributedUpgradeCommand(UpgradeCommand comm) throws IOException {
    return upgradeManager.processUpgradeCommand(comm);
  }

  PermissionStatus createFsOwnerPermissions(FsPermission permission) {
    return new PermissionStatus(fsOwner.getShortUserName(), supergroup, permission);
  }

  private FSPermissionChecker checkOwner(String path
      ) throws AccessControlException, UnresolvedLinkException {
    return checkPermission(path, true, null, null, null, null);
  }

  private FSPermissionChecker checkPathAccess(String path, FsAction access
      ) throws AccessControlException, UnresolvedLinkException {
    return checkPermission(path, false, null, null, access, null);
  }

  private FSPermissionChecker checkParentAccess(String path, FsAction access
      ) throws AccessControlException, UnresolvedLinkException {
    return checkPermission(path, false, null, access, null, null);
  }

  private FSPermissionChecker checkAncestorAccess(String path, FsAction access
      ) throws AccessControlException, UnresolvedLinkException {
    return checkPermission(path, false, access, null, null, null);
  }

  private FSPermissionChecker checkTraverse(String path
      ) throws AccessControlException, UnresolvedLinkException {
    return checkPermission(path, false, null, null, null, null);
  }

  @Override
  public void checkSuperuserPrivilege() throws AccessControlException {
    if (isPermissionEnabled) {
      FSPermissionChecker.checkSuperuserPrivilege(fsOwner, supergroup);
    }
  }

  /**
   * Check whether current user have permissions to access the path.
   * For more details of the parameters, see
   * {@link FSPermissionChecker#checkPermission(String, INodeDirectory, boolean, FsAction, FsAction, FsAction, FsAction)}.
   */
  private FSPermissionChecker checkPermission(String path, boolean doCheckOwner,
      FsAction ancestorAccess, FsAction parentAccess, FsAction access,
      FsAction subAccess) throws AccessControlException, UnresolvedLinkException {
    FSPermissionChecker pc = new FSPermissionChecker(
        fsOwner.getShortUserName(), supergroup);
    if (!pc.isSuper) {
      dir.waitForReady();
      readLock();
      try {
        pc.checkPermission(path, dir.rootDir, doCheckOwner,
            ancestorAccess, parentAccess, access, subAccess);
      } finally {
        readUnlock();
      } 
    }
    return pc;
  }

  /**
   * Check to see if we have exceeded the limit on the number
   * of inodes.
   */
  void checkFsObjectLimit() throws IOException {
    if (maxFsObjects != 0 &&
        maxFsObjects <= dir.totalInodes() + getBlocksTotal()) {
      throw new IOException("Exceeded the configured number of objects " +
                             maxFsObjects + " in the filesystem.");
    }
  }

  /**
   * Get the total number of objects in the system. 
   */
  long getMaxObjects() {
    return maxFsObjects;
  }

  @Override // FSNamesystemMBean
  @Metric
  public long getFilesTotal() {
    readLock();
    try {
      return this.dir.totalInodes();
    } finally {
      readUnlock();
    }
  }

  @Override // FSNamesystemMBean
  @Metric
  public long getPendingReplicationBlocks() {
    return blockManager.getPendingReplicationBlocksCount();
  }

  @Override // FSNamesystemMBean
  @Metric
  public long getUnderReplicatedBlocks() {
    return blockManager.getUnderReplicatedBlocksCount();
  }

  /** Returns number of blocks with corrupt replicas */
  @Metric({"CorruptBlocks", "Number of blocks with corrupt replicas"})
  public long getCorruptReplicaBlocks() {
    return blockManager.getCorruptReplicaBlocksCount();
  }

  @Override // FSNamesystemMBean
  @Metric
  public long getScheduledReplicationBlocks() {
    return blockManager.getScheduledReplicationBlocksCount();
  }

  @Metric
  public long getPendingDeletionBlocks() {
    return blockManager.getPendingDeletionBlocksCount();
  }

  @Metric
  public long getExcessBlocks() {
    return blockManager.getExcessBlocksCount();
  }
  
  @Metric
  public long getPostponedMisreplicatedBlocks() {
    return blockManager.getPostponedMisreplicatedBlocksCount();
  }
  
  @Metric
  public int getBlockCapacity() {
    return blockManager.getCapacity();
  }

  @Override // FSNamesystemMBean
  public String getFSState() {
    return isInSafeMode() ? "safeMode" : "Operational";
  }
  
  private ObjectName mbeanName;

  /**
   * Register the FSNamesystem MBean using the name
   *        "hadoop:service=NameNode,name=FSNamesystemState"
   */
  private void registerMBean() {
    // We can only implement one MXBean interface, so we keep the old one.
    try {
      StandardMBean bean = new StandardMBean(this, FSNamesystemMBean.class);
      mbeanName = MBeans.register("NameNode", "FSNamesystemState", bean);
    } catch (NotCompliantMBeanException e) {
      throw new RuntimeException("Bad MBean setup", e);
    }

    LOG.info("Registered FSNamesystemState MBean");
  }

  /**
   * shutdown FSNamesystem
   */
  void shutdown() {
    if (mbeanName != null)
      MBeans.unregister(mbeanName);
  }
  

  @Override // FSNamesystemMBean
  public int getNumLiveDataNodes() {
    return getBlockManager().getDatanodeManager().getNumLiveDataNodes();
  }

  @Override // FSNamesystemMBean
  public int getNumDeadDataNodes() {
    return getBlockManager().getDatanodeManager().getNumDeadDataNodes();
  }

  /**
   * Sets the generation stamp for this filesystem
   */
  void setGenerationStamp(long stamp) {
    generationStamp.setStamp(stamp);
  }

  /**
   * Gets the generation stamp for this filesystem
   */
  long getGenerationStamp() {
    return generationStamp.getStamp();
  }

  /**
   * Increments, logs and then returns the stamp
   */
  private long nextGenerationStamp() throws SafeModeException {
    assert hasWriteLock();
    if (isInSafeMode()) {
      throw new SafeModeException(
          "Cannot get next generation stamp", safeMode);
    }
    long gs = generationStamp.nextStamp();
    getEditLog().logGenerationStamp(gs);
    // NB: callers sync the log
    return gs;
  }

  private INodeFileUnderConstruction checkUCBlock(ExtendedBlock block,
      String clientName) throws IOException {
    assert hasWriteLock();
    if (isInSafeMode()) {
      throw new SafeModeException("Cannot get a new generation stamp and an " +
                                "access token for block " + block, safeMode);
    }
    
    // check stored block state
    BlockInfo storedBlock = blockManager.getStoredBlock(ExtendedBlock.getLocalBlock(block));
    if (storedBlock == null || 
        storedBlock.getBlockUCState() != BlockUCState.UNDER_CONSTRUCTION) {
        throw new IOException(block + 
            " does not exist or is not under Construction" + storedBlock);
    }
    
    // check file inode
    INodeFile file = storedBlock.getINode();
    if (file==null || !file.isUnderConstruction()) {
      throw new IOException("The file " + storedBlock + 
          " belonged to does not exist or it is not under construction.");
    }
    
    // check lease
    INodeFileUnderConstruction pendingFile = (INodeFileUnderConstruction)file;
    if (clientName == null || !clientName.equals(pendingFile.getClientName())) {
      throw new LeaseExpiredException("Lease mismatch: " + block + 
          " is accessed by a non lease holder " + clientName); 
    }

    return pendingFile;
  }
  
  /**
   * Client is reporting some bad block locations.
   */
  void reportBadBlocks(LocatedBlock[] blocks) throws IOException {
    writeLock();
    try {
      checkOperation(OperationCategory.WRITE);
      
      NameNode.stateChangeLog.info("*DIR* NameNode.reportBadBlocks");
      for (int i = 0; i < blocks.length; i++) {
        ExtendedBlock blk = blocks[i].getBlock();
        DatanodeInfo[] nodes = blocks[i].getLocations();
        for (int j = 0; j < nodes.length; j++) {
          DatanodeInfo dn = nodes[j];
          blockManager.findAndMarkBlockAsCorrupt(blk, dn);
        }
      }
    } finally {
      writeUnlock();
    }
  }

  /**
   * Get a new generation stamp together with an access token for 
   * a block under construction
   * 
   * This method is called for recovering a failed pipeline or setting up
   * a pipeline to append to a block.
   * 
   * @param block a block
   * @param clientName the name of a client
   * @return a located block with a new generation stamp and an access token
   * @throws IOException if any error occurs
   */
  LocatedBlock updateBlockForPipeline(ExtendedBlock block, 
      String clientName) throws IOException {
    LocatedBlock locatedBlock;
    writeLock();
    try {
      checkOperation(OperationCategory.WRITE);

      // check vadility of parameters
      checkUCBlock(block, clientName);
  
      // get a new generation stamp and an access token
      block.setGenerationStamp(nextGenerationStamp());
      locatedBlock = new LocatedBlock(block, new DatanodeInfo[0]);
      blockManager.setBlockToken(locatedBlock, AccessMode.WRITE);
    } finally {
      writeUnlock();
    }
    // Ensure we record the new generation stamp
    getEditLog().logSync();
    return locatedBlock;
  }
  
  /**
   * Update a pipeline for a block under construction
   * 
   * @param clientName the name of the client
   * @param oldblock and old block
   * @param newBlock a new block with a new generation stamp and length
   * @param newNodes datanodes in the pipeline
   * @throws IOException if any error occurs
   */
  void updatePipeline(String clientName, ExtendedBlock oldBlock, 
      ExtendedBlock newBlock, DatanodeID[] newNodes)
      throws IOException {
    writeLock();
    try {
      checkOperation(OperationCategory.WRITE);

      if (isInSafeMode()) {
        throw new SafeModeException("Pipeline not updated", safeMode);
      }
      assert newBlock.getBlockId()==oldBlock.getBlockId() : newBlock + " and "
        + oldBlock + " has different block identifier";
      LOG.info("updatePipeline(block=" + oldBlock
               + ", newGenerationStamp=" + newBlock.getGenerationStamp()
               + ", newLength=" + newBlock.getNumBytes()
               + ", newNodes=" + Arrays.asList(newNodes)
               + ", clientName=" + clientName
               + ")");
      updatePipelineInternal(clientName, oldBlock, newBlock, newNodes);
    } finally {
      writeUnlock();
    }
    if (supportAppends || persistBlocks) {
      getEditLog().logSync();
    }
    LOG.info("updatePipeline(" + oldBlock + ") successfully to " + newBlock);
  }

  /** @see updatePipeline(String, ExtendedBlock, ExtendedBlock, DatanodeID[]) */
  private void updatePipelineInternal(String clientName, ExtendedBlock oldBlock, 
      ExtendedBlock newBlock, DatanodeID[] newNodes)
      throws IOException {
    assert hasWriteLock();
    // check the vadility of the block and lease holder name
    final INodeFileUnderConstruction pendingFile = 
      checkUCBlock(oldBlock, clientName);
    final BlockInfoUnderConstruction blockinfo = pendingFile.getLastBlock();

    // check new GS & length: this is not expected
    if (newBlock.getGenerationStamp() <= blockinfo.getGenerationStamp() ||
        newBlock.getNumBytes() < blockinfo.getNumBytes()) {
      String msg = "Update " + oldBlock + " (len = " + 
        blockinfo.getNumBytes() + ") to an older state: " + newBlock + 
        " (len = " + newBlock.getNumBytes() +")";
      LOG.warn(msg);
      throw new IOException(msg);
    }

    // Update old block with the new generation stamp and new length
    blockinfo.setGenerationStamp(newBlock.getGenerationStamp());
    blockinfo.setNumBytes(newBlock.getNumBytes());

    // find the DatanodeDescriptor objects
    final DatanodeManager dm = getBlockManager().getDatanodeManager();
    DatanodeDescriptor[] descriptors = null;
    if (newNodes.length > 0) {
      descriptors = new DatanodeDescriptor[newNodes.length];
      for(int i = 0; i < newNodes.length; i++) {
        descriptors[i] = dm.getDatanode(newNodes[i]);
      }
    }
    blockinfo.setExpectedLocations(descriptors);

    // persist blocks only if append is supported
    String src = leaseManager.findPath(pendingFile);
    if (supportAppends) {
      dir.persistBlocks(src, pendingFile);
    }
  }

  // rename was successful. If any part of the renamed subtree had
  // files that were being written to, update with new filename.
  void unprotectedChangeLease(String src, String dst, HdfsFileStatus dinfo) {
    String overwrite;
    String replaceBy;
    assert hasWriteLock();

    boolean destinationExisted = true;
    if (dinfo == null) {
      destinationExisted = false;
    }

    if (destinationExisted && dinfo.isDir()) {
      Path spath = new Path(src);
      overwrite = spath.getParent().toString() + Path.SEPARATOR;
      replaceBy = dst + Path.SEPARATOR;
    } else {
      overwrite = src;
      replaceBy = dst;
    }

    leaseManager.changeLease(src, dst, overwrite, replaceBy);
  }
           
  /**
   * Serializes leases. 
   */
  void saveFilesUnderConstruction(DataOutputStream out) throws IOException {
    // This is run by an inferior thread of saveNamespace, which holds a read
    // lock on our behalf. If we took the read lock here, we could block
    // for fairness if a writer is waiting on the lock.
    synchronized (leaseManager) {
      out.writeInt(leaseManager.countPath()); // write the size

      for (Lease lease : leaseManager.getSortedLeases()) {
        for(String path : lease.getPaths()) {
          // verify that path exists in namespace
          INode node;
          try {
            node = dir.getFileINode(path);
          } catch (UnresolvedLinkException e) {
            throw new AssertionError("Lease files should reside on this FS");
          }
          if (node == null) {
            throw new IOException("saveLeases found path " + path +
                                  " but no matching entry in namespace.");
          }
          if (!node.isUnderConstruction()) {
            throw new IOException("saveLeases found path " + path +
                                  " but is not under construction.");
          }
          INodeFileUnderConstruction cons = (INodeFileUnderConstruction) node;
          FSImageSerialization.writeINodeUnderConstruction(out, cons, path);
        }
      }
    }
  }

  /**
   * Register a Backup name-node, verifying that it belongs
   * to the correct namespace, and adding it to the set of
   * active journals if necessary.
   * 
   * @param bnReg registration of the new BackupNode
   * @param nnReg registration of this NameNode
   * @throws IOException if the namespace IDs do not match
   */
  void registerBackupNode(NamenodeRegistration bnReg,
      NamenodeRegistration nnReg) throws IOException {
    writeLock();
    try {
      if(getFSImage().getStorage().getNamespaceID() 
         != bnReg.getNamespaceID())
        throw new IOException("Incompatible namespaceIDs: "
            + " Namenode namespaceID = "
            + getFSImage().getStorage().getNamespaceID() + "; "
            + bnReg.getRole() +
            " node namespaceID = " + bnReg.getNamespaceID());
      if (bnReg.getRole() == NamenodeRole.BACKUP) {
        getFSImage().getEditLog().registerBackupNode(
            bnReg, nnReg);
      }
    } finally {
      writeUnlock();
    }
  }

  /**
   * Release (unregister) backup node.
   * <p>
   * Find and remove the backup stream corresponding to the node.
   * @param registration
   * @throws IOException
   */
  void releaseBackupNode(NamenodeRegistration registration)
    throws IOException {
    writeLock();
    try {
      if(getFSImage().getStorage().getNamespaceID()
         != registration.getNamespaceID())
        throw new IOException("Incompatible namespaceIDs: "
            + " Namenode namespaceID = "
            + getFSImage().getStorage().getNamespaceID() + "; "
            + registration.getRole() +
            " node namespaceID = " + registration.getNamespaceID());
      getEditLog().releaseBackupStream(registration);
    } finally {
      writeUnlock();
    }
  }

  static class CorruptFileBlockInfo {
    String path;
    Block block;
    
    public CorruptFileBlockInfo(String p, Block b) {
      path = p;
      block = b;
    }
    
    public String toString() {
      return block.getBlockName() + "\t" + path;
    }
  }
  /**
   * @param path Restrict corrupt files to this portion of namespace.
   * @param startBlockAfter Support for continuation; the set of files we return
   *  back is ordered by blockid; startBlockAfter tells where to start from
   * @return a list in which each entry describes a corrupt file/block
   * @throws AccessControlException
   * @throws IOException
   */
  Collection<CorruptFileBlockInfo> listCorruptFileBlocks(String path,
	String[] cookieTab) throws IOException {

    readLock();
    try {
      checkOperation(OperationCategory.READ);

      if (!isPopulatingReplQueues()) {
        throw new IOException("Cannot run listCorruptFileBlocks because " +
                              "replication queues have not been initialized.");
      }
      checkSuperuserPrivilege();
      // print a limited # of corrupt files per call
      int count = 0;
      ArrayList<CorruptFileBlockInfo> corruptFiles = new ArrayList<CorruptFileBlockInfo>();

      final Iterator<Block> blkIterator = blockManager.getCorruptReplicaBlockIterator();

      if (cookieTab == null) {
        cookieTab = new String[] { null };
      }
      int skip = getIntCookie(cookieTab[0]);
      for (int i = 0; i < skip && blkIterator.hasNext(); i++) {
        blkIterator.next();
      }

      while (blkIterator.hasNext()) {
        Block blk = blkIterator.next();
        INode inode = blockManager.getINode(blk);
        skip++;
        if (inode != null && blockManager.countNodes(blk).liveReplicas() == 0) {
          String src = FSDirectory.getFullPathName(inode);
          if (src.startsWith(path)){
            corruptFiles.add(new CorruptFileBlockInfo(src, blk));
            count++;
            if (count >= DEFAULT_MAX_CORRUPT_FILEBLOCKS_RETURNED)
              break;
          }
        }
      }
      cookieTab[0] = String.valueOf(skip);
      LOG.info("list corrupt file blocks returned: " + count);
      return corruptFiles;
    } finally {
      readUnlock();
    }
  }

  /**
   * Convert string cookie to integer.
   */
  private static int getIntCookie(String cookie){
    int c;
    if(cookie == null){
      c = 0;
    } else {
      try{
        c = Integer.parseInt(cookie);
      }catch (NumberFormatException e) {
        c = 0;
      }
    }
    c = Math.max(0, c);
    return c;
  }

  /**
   * Create delegation token secret manager
   */
  private DelegationTokenSecretManager createDelegationTokenSecretManager(
      Configuration conf) {
    return new DelegationTokenSecretManager(conf.getLong(
        DFS_NAMENODE_DELEGATION_KEY_UPDATE_INTERVAL_KEY,
        DFS_NAMENODE_DELEGATION_KEY_UPDATE_INTERVAL_DEFAULT),
        conf.getLong(DFS_NAMENODE_DELEGATION_TOKEN_MAX_LIFETIME_KEY,
            DFS_NAMENODE_DELEGATION_TOKEN_MAX_LIFETIME_DEFAULT),
        conf.getLong(DFS_NAMENODE_DELEGATION_TOKEN_RENEW_INTERVAL_KEY,
            DFS_NAMENODE_DELEGATION_TOKEN_RENEW_INTERVAL_DEFAULT),
        DELEGATION_TOKEN_REMOVER_SCAN_INTERVAL, this);
  }

  /**
   * Returns the DelegationTokenSecretManager instance in the namesystem.
   * @return delegation token secret manager object
   */
  DelegationTokenSecretManager getDelegationTokenSecretManager() {
    return dtSecretManager;
  }

  /**
   * @param renewer
   * @return Token<DelegationTokenIdentifier>
   * @throws IOException
   */
  Token<DelegationTokenIdentifier> getDelegationToken(Text renewer)
      throws IOException {
    Token<DelegationTokenIdentifier> token;
    writeLock();
    try {
      checkOperation(OperationCategory.WRITE);

      if (isInSafeMode()) {
        throw new SafeModeException("Cannot issue delegation token", safeMode);
      }
      if (!isAllowedDelegationTokenOp()) {
        throw new IOException(
          "Delegation Token can be issued only with kerberos or web authentication");
      }
      if (dtSecretManager == null || !dtSecretManager.isRunning()) {
        LOG.warn("trying to get DT with no secret manager running");
        return null;
      }

      UserGroupInformation ugi = UserGroupInformation.getCurrentUser();
      String user = ugi.getUserName();
      Text owner = new Text(user);
      Text realUser = null;
      if (ugi.getRealUser() != null) {
        realUser = new Text(ugi.getRealUser().getUserName());
      }
      DelegationTokenIdentifier dtId = new DelegationTokenIdentifier(owner,
        renewer, realUser);
      token = new Token<DelegationTokenIdentifier>(
        dtId, dtSecretManager);
      long expiryTime = dtSecretManager.getTokenExpiryTime(dtId);
      getEditLog().logGetDelegationToken(dtId, expiryTime);
    } finally {
      writeUnlock();
    }
    getEditLog().logSync();
    return token;
  }

  /**
   * 
   * @param token
   * @return New expiryTime of the token
   * @throws InvalidToken
   * @throws IOException
   */
  long renewDelegationToken(Token<DelegationTokenIdentifier> token)
      throws InvalidToken, IOException {
    long expiryTime;
    writeLock();
    try {
      checkOperation(OperationCategory.WRITE);

      if (isInSafeMode()) {
        throw new SafeModeException("Cannot renew delegation token", safeMode);
      }
      if (!isAllowedDelegationTokenOp()) {
        throw new IOException(
            "Delegation Token can be renewed only with kerberos or web authentication");
      }
      String renewer = UserGroupInformation.getCurrentUser().getShortUserName();
      expiryTime = dtSecretManager.renewToken(token, renewer);
      DelegationTokenIdentifier id = new DelegationTokenIdentifier();
      ByteArrayInputStream buf = new ByteArrayInputStream(token.getIdentifier());
      DataInputStream in = new DataInputStream(buf);
      id.readFields(in);
      getEditLog().logRenewDelegationToken(id, expiryTime);
    } finally {
      writeUnlock();
    }
    getEditLog().logSync();
    return expiryTime;
  }

  /**
   * 
   * @param token
   * @throws IOException
   */
  void cancelDelegationToken(Token<DelegationTokenIdentifier> token)
      throws IOException {
    writeLock();
    try {
      checkOperation(OperationCategory.WRITE);

      if (isInSafeMode()) {
        throw new SafeModeException("Cannot cancel delegation token", safeMode);
      }
      String canceller = UserGroupInformation.getCurrentUser().getUserName();
      DelegationTokenIdentifier id = dtSecretManager
        .cancelToken(token, canceller);
      getEditLog().logCancelDelegationToken(id);
    } finally {
      writeUnlock();
    }
    getEditLog().logSync();
  }
  
  /**
   * @param out save state of the secret manager
   */
  void saveSecretManagerState(DataOutputStream out) throws IOException {
    dtSecretManager.saveSecretManagerState(out);
  }

  /**
   * @param in load the state of secret manager from input stream
   */
  void loadSecretManagerState(DataInputStream in) throws IOException {
    dtSecretManager.loadSecretManagerState(in);
  }

  /**
   * Log the updateMasterKey operation to edit logs
   * 
   * @param key new delegation key.
   */
  public void logUpdateMasterKey(DelegationKey key) throws IOException {
    writeLock();
    try {
      if (isInSafeMode()) {
        throw new SafeModeException(
          "Cannot log master key update in safe mode", safeMode);
      }
      getEditLog().logUpdateMasterKey(key);
    } finally {
      writeUnlock();
    }
    getEditLog().logSync();
  }
  
  private void logReassignLease(String leaseHolder, String src,
      String newHolder) throws IOException {
    writeLock();
    try {
      getEditLog().logReassignLease(leaseHolder, src, newHolder);
    } finally {
      writeUnlock();
    }
    getEditLog().logSync();
  }
  
  /**
   * 
   * @return true if delegation token operation is allowed
   */
  private boolean isAllowedDelegationTokenOp() throws IOException {
    AuthenticationMethod authMethod = getConnectionAuthenticationMethod();
    if (UserGroupInformation.isSecurityEnabled()
        && (authMethod != AuthenticationMethod.KERBEROS)
        && (authMethod != AuthenticationMethod.KERBEROS_SSL)
        && (authMethod != AuthenticationMethod.CERTIFICATE)) {
      return false;
    }
    return true;
  }
  
  /**
   * Returns authentication method used to establish the connection
   * @return AuthenticationMethod used to establish connection
   * @throws IOException
   */
  private AuthenticationMethod getConnectionAuthenticationMethod()
      throws IOException {
    UserGroupInformation ugi = UserGroupInformation.getCurrentUser();
    AuthenticationMethod authMethod = ugi.getAuthenticationMethod();
    if (authMethod == AuthenticationMethod.PROXY) {
      authMethod = ugi.getRealUser().getAuthenticationMethod();
    }
    return authMethod;
  }
  
  /**
   * Client invoked methods are invoked over RPC and will be in 
   * RPC call context even if the client exits.
   */
  private boolean isExternalInvocation() {
    return Server.isRpcInvocation();
  }
  
  /**
   * Log fsck event in the audit log 
   */
  void logFsckEvent(String src, InetAddress remoteAddress) throws IOException {
    if (auditLog.isInfoEnabled()) {
      logAuditEvent(UserGroupInformation.getCurrentUser(),
                    remoteAddress,
                    "fsck", src, null, null);
    }
  }
  /**
   * Register NameNodeMXBean
   */
  private void registerMXBean() {
    MBeans.register("NameNode", "NameNodeInfo", this);
  }

  /**
   * Class representing Namenode information for JMX interfaces
   */
  @Override // NameNodeMXBean
  public String getVersion() {
    return VersionInfo.getVersion();
  }

  @Override // NameNodeMXBean
  public long getUsed() {
    return this.getCapacityUsed();
  }

  @Override // NameNodeMXBean
  public long getFree() {
    return this.getCapacityRemaining();
  }

  @Override // NameNodeMXBean
  public long getTotal() {
    return this.getCapacityTotal();
  }

  @Override // NameNodeMXBean
  public String getSafemode() {
    if (!this.isInSafeMode())
      return "";
    return "Safe mode is ON." + this.getSafeModeTip();
  }

  @Override // NameNodeMXBean
  public boolean isUpgradeFinalized() {
    return this.getFSImage().isUpgradeFinalized();
  }

  @Override // NameNodeMXBean
  public long getNonDfsUsedSpace() {
    return datanodeStatistics.getCapacityUsedNonDFS();
  }

  @Override // NameNodeMXBean
  public float getPercentUsed() {
    return datanodeStatistics.getCapacityUsedPercent();
  }

  @Override // NameNodeMXBean
  public long getBlockPoolUsedSpace() {
    return datanodeStatistics.getBlockPoolUsed();
  }

  @Override // NameNodeMXBean
  public float getPercentBlockPoolUsed() {
    return datanodeStatistics.getPercentBlockPoolUsed();
  }

  @Override // NameNodeMXBean
  public float getPercentRemaining() {
    return datanodeStatistics.getCapacityRemainingPercent();
  }

  @Override // NameNodeMXBean
  public long getTotalBlocks() {
    return getBlocksTotal();
  }

  @Override // NameNodeMXBean
  @Metric
  public long getTotalFiles() {
    return getFilesTotal();
  }

  @Override // NameNodeMXBean
  public long getNumberOfMissingBlocks() {
    return getMissingBlocksCount();
  }
  
  @Override // NameNodeMXBean
  public int getThreads() {
    return ManagementFactory.getThreadMXBean().getThreadCount();
  }

  /**
   * Returned information is a JSON representation of map with host name as the
   * key and value is a map of live node attribute keys to its values
   */
  @Override // NameNodeMXBean
  public String getLiveNodes() {
    final Map<String, Map<String,Object>> info = 
      new HashMap<String, Map<String,Object>>();
    final List<DatanodeDescriptor> live = new ArrayList<DatanodeDescriptor>();
    blockManager.getDatanodeManager().fetchDatanodes(live, null, true);
    for (DatanodeDescriptor node : live) {
      final Map<String, Object> innerinfo = new HashMap<String, Object>();
      innerinfo.put("lastContact", getLastContact(node));
      innerinfo.put("usedSpace", getDfsUsed(node));
      innerinfo.put("adminState", node.getAdminState().toString());
      info.put(node.getHostName(), innerinfo);
    }
    return JSON.toString(info);
  }

  /**
   * Returned information is a JSON representation of map with host name as the
   * key and value is a map of dead node attribute keys to its values
   */
  @Override // NameNodeMXBean
  public String getDeadNodes() {
    final Map<String, Map<String, Object>> info = 
      new HashMap<String, Map<String, Object>>();
    final List<DatanodeDescriptor> dead = new ArrayList<DatanodeDescriptor>();
    blockManager.getDatanodeManager().fetchDatanodes(null, dead, true);
    for (DatanodeDescriptor node : dead) {
      final Map<String, Object> innerinfo = new HashMap<String, Object>();
      innerinfo.put("lastContact", getLastContact(node));
      innerinfo.put("decommissioned", node.isDecommissioned());
      info.put(node.getHostName(), innerinfo);
    }
    return JSON.toString(info);
  }

  /**
   * Returned information is a JSON representation of map with host name as the
   * key and value is a map of decomisioning node attribute keys to its values
   */
  @Override // NameNodeMXBean
  public String getDecomNodes() {
    final Map<String, Map<String, Object>> info = 
      new HashMap<String, Map<String, Object>>();
    final List<DatanodeDescriptor> decomNodeList = blockManager.getDatanodeManager(
        ).getDecommissioningNodes();
    for (DatanodeDescriptor node : decomNodeList) {
      final Map<String, Object> innerinfo = new HashMap<String, Object>();
      innerinfo.put("underReplicatedBlocks", node.decommissioningStatus
          .getUnderReplicatedBlocks());
      innerinfo.put("decommissionOnlyReplicas", node.decommissioningStatus
          .getDecommissionOnlyReplicas());
      innerinfo.put("underReplicateInOpenFiles", node.decommissioningStatus
          .getUnderReplicatedInOpenFiles());
      info.put(node.getHostName(), innerinfo);
    }
    return JSON.toString(info);
  }

  private long getLastContact(DatanodeDescriptor alivenode) {
    return (System.currentTimeMillis() - alivenode.getLastUpdate())/1000;
  }

  private long getDfsUsed(DatanodeDescriptor alivenode) {
    return alivenode.getDfsUsed();
  }

  @Override  // NameNodeMXBean
  public String getClusterId() {
    return dir.fsImage.getStorage().getClusterID();
  }
  
  @Override  // NameNodeMXBean
  public String getBlockPoolId() {
    return blockPoolId;
  }

  /** @return the block manager. */
  public BlockManager getBlockManager() {
    return blockManager;
  }
  
  /**
   * Verifies that the given identifier and password are valid and match.
   * @param identifier Token identifier.
   * @param password Password in the token.
   * @throws InvalidToken
   */
  public synchronized void verifyToken(DelegationTokenIdentifier identifier,
      byte[] password) throws InvalidToken {
    getDelegationTokenSecretManager().verifyToken(identifier, password);
  }
<<<<<<< HEAD
  
  public boolean isGenStampInFuture(long genStamp) {
    return (genStamp > getGenerationStamp());
  }
  
  public void notifyGenStampUpdate(long gs) {
    if (LOG.isDebugEnabled()) {
      LOG.debug("Generation stamp " + gs + " has been reached. " +
          "Processing pending messages from DataNodes...");
    }
    DataNodeMessage msg = pendingDatanodeMessages.take(gs);
    while (msg != null) {
      if (LOG.isDebugEnabled()) {
        LOG.debug("Processing previously pending message: " + msg);
      }
      try {
        switch (msg.getType()) {
        case BLOCK_RECEIVED_DELETE:
          BlockReceivedDeleteMessage m = (BlockReceivedDeleteMessage) msg;
          if (NameNode.stateChangeLog.isDebugEnabled()) {
            NameNode.stateChangeLog
                .debug("*BLOCK* NameNode.blockReceivedAndDeleted: " + "from "
                    + m.getNodeReg().getName() + " "
                    + m.getReceivedAndDeletedBlocks().length + " blocks.");
          }
          this.getBlockManager().blockReceivedAndDeleted(m.getNodeReg(),
              m.getPoolId(), m.getReceivedAndDeletedBlocks());
          break;
        case BLOCK_REPORT:
          BlockReportMessage mbr = (BlockReportMessage) msg;
          if (NameNode.stateChangeLog.isDebugEnabled()) {
            NameNode.stateChangeLog.debug("*BLOCK* NameNode.blockReport: "
                + "from " + mbr.getNodeReg().getName() + " "
                + mbr.getBlockList().getNumberOfBlocks() + " blocks");
          }
          this.getBlockManager().processReport(mbr.getNodeReg(),
              mbr.getPoolId(), mbr.getBlockList());
          break;
        case COMMIT_BLOCK_SYNCHRONIZATION:
          CommitBlockSynchronizationMessage mcbm = (CommitBlockSynchronizationMessage) msg;
          this.commitBlockSynchronization(mcbm.getBlock(),
              mcbm.getNewgenerationstamp(), mcbm.getNewlength(),
              mcbm.isCloseFile(), mcbm.isDeleteblock(), mcbm.getNewtargets());
          break;
        }
      } catch (IOException ex) {
        LOG.warn("Could not process the message " + msg.getType(), ex);
      }
      msg = pendingDatanodeMessages.take(gs);
    }
  }
  
  @VisibleForTesting
  public EditLogTailer getEditLogTailer() {
    return editLogTailer;
  }
  
  @VisibleForTesting
  void setFsLockForTests(ReentrantReadWriteLock lock) {
    this.fsLock = lock;
  }
  
  @VisibleForTesting
  ReentrantReadWriteLock getFsLockForTests() {
    return fsLock;
=======

  @VisibleForTesting
  public SafeModeInfo getSafeModeInfoForTests() {
    return safeMode;
>>>>>>> 1525aae4
  }
}<|MERGE_RESOLUTION|>--- conflicted
+++ resolved
@@ -4909,7 +4909,6 @@
       byte[] password) throws InvalidToken {
     getDelegationTokenSecretManager().verifyToken(identifier, password);
   }
-<<<<<<< HEAD
   
   public boolean isGenStampInFuture(long genStamp) {
     return (genStamp > getGenerationStamp());
@@ -4975,11 +4974,10 @@
   @VisibleForTesting
   ReentrantReadWriteLock getFsLockForTests() {
     return fsLock;
-=======
+  }
 
   @VisibleForTesting
   public SafeModeInfo getSafeModeInfoForTests() {
     return safeMode;
->>>>>>> 1525aae4
   }
 }